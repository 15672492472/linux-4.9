--- conflicted
+++ resolved
@@ -23,21 +23,6 @@
 	string "Android Binder devices"
 	depends on ANDROID_BINDER_IPC
 	default "binder,hwbinder,vndbinder"
-<<<<<<< HEAD
-	---help---
-	  Default value for the binder.devices parameter.
-
-	  The binder.devices parameter is a comma-separated list of strings
-	  that specifies the names of the binder device nodes that will be
-	  created. Each binder device has its own context manager, and is
-	  therefore logically separated from the other devices.
-
-config ANDROID_BINDER_IPC_32BIT
-	bool
-	depends on !64BIT && ANDROID_BINDER_IPC
-	default y
-=======
->>>>>>> 3fd926a5
 	---help---
 	  Default value for the binder.devices parameter.
 
