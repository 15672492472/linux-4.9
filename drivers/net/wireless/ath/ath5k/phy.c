/*
 * PHY functions
 *
 * Copyright (c) 2004-2007 Reyk Floeter <reyk@openbsd.org>
 * Copyright (c) 2006-2009 Nick Kossifidis <mickflemm@gmail.com>
 * Copyright (c) 2007-2008 Jiri Slaby <jirislaby@gmail.com>
 * Copyright (c) 2008-2009 Felix Fietkau <nbd@openwrt.org>
 *
 * Permission to use, copy, modify, and distribute this software for any
 * purpose with or without fee is hereby granted, provided that the above
 * copyright notice and this permission notice appear in all copies.
 *
 * THE SOFTWARE IS PROVIDED "AS IS" AND THE AUTHOR DISCLAIMS ALL WARRANTIES
 * WITH REGARD TO THIS SOFTWARE INCLUDING ALL IMPLIED WARRANTIES OF
 * MERCHANTABILITY AND FITNESS. IN NO EVENT SHALL THE AUTHOR BE LIABLE FOR
 * ANY SPECIAL, DIRECT, INDIRECT, OR CONSEQUENTIAL DAMAGES OR ANY DAMAGES
 * WHATSOEVER RESULTING FROM LOSS OF USE, DATA OR PROFITS, WHETHER IN AN
 * ACTION OF CONTRACT, NEGLIGENCE OR OTHER TORTIOUS ACTION, ARISING OUT OF
 * OR IN CONNECTION WITH THE USE OR PERFORMANCE OF THIS SOFTWARE.
 *
 */

#include <linux/delay.h>
#include <linux/slab.h>

#include "ath5k.h"
#include "reg.h"
#include "base.h"
#include "rfbuffer.h"
#include "rfgain.h"


/******************\
* Helper functions *
\******************/

/*
 * Get the PHY Chip revision
 */
u16 ath5k_hw_radio_revision(struct ath5k_hw *ah, unsigned int chan)
{
	unsigned int i;
	u32 srev;
	u16 ret;

	/*
	 * Set the radio chip access register
	 */
	switch (chan) {
	case CHANNEL_2GHZ:
		ath5k_hw_reg_write(ah, AR5K_PHY_SHIFT_2GHZ, AR5K_PHY(0));
		break;
	case CHANNEL_5GHZ:
		ath5k_hw_reg_write(ah, AR5K_PHY_SHIFT_5GHZ, AR5K_PHY(0));
		break;
	default:
		return 0;
	}

	mdelay(2);

	/* ...wait until PHY is ready and read the selected radio revision */
	ath5k_hw_reg_write(ah, 0x00001c16, AR5K_PHY(0x34));

	for (i = 0; i < 8; i++)
		ath5k_hw_reg_write(ah, 0x00010000, AR5K_PHY(0x20));

	if (ah->ah_version == AR5K_AR5210) {
		srev = ath5k_hw_reg_read(ah, AR5K_PHY(256) >> 28) & 0xf;
		ret = (u16)ath5k_hw_bitswap(srev, 4) + 1;
	} else {
		srev = (ath5k_hw_reg_read(ah, AR5K_PHY(0x100)) >> 24) & 0xff;
		ret = (u16)ath5k_hw_bitswap(((srev & 0xf0) >> 4) |
				((srev & 0x0f) << 4), 8);
	}

	/* Reset to the 5GHz mode */
	ath5k_hw_reg_write(ah, AR5K_PHY_SHIFT_5GHZ, AR5K_PHY(0));

	return ret;
}

/*
 * Check if a channel is supported
 */
bool ath5k_channel_ok(struct ath5k_hw *ah, u16 freq, unsigned int flags)
{
	/* Check if the channel is in our supported range */
	if (flags & CHANNEL_2GHZ) {
		if ((freq >= ah->ah_capabilities.cap_range.range_2ghz_min) &&
		    (freq <= ah->ah_capabilities.cap_range.range_2ghz_max))
			return true;
	} else if (flags & CHANNEL_5GHZ)
		if ((freq >= ah->ah_capabilities.cap_range.range_5ghz_min) &&
		    (freq <= ah->ah_capabilities.cap_range.range_5ghz_max))
			return true;

	return false;
}

bool ath5k_hw_chan_has_spur_noise(struct ath5k_hw *ah,
				struct ieee80211_channel *channel)
{
	u8 refclk_freq;

	if ((ah->ah_radio == AR5K_RF5112) ||
	(ah->ah_radio == AR5K_RF5413) ||
	(ah->ah_mac_version == (AR5K_SREV_AR2417 >> 4)))
		refclk_freq = 40;
	else
		refclk_freq = 32;

	if ((channel->center_freq % refclk_freq != 0) &&
	((channel->center_freq % refclk_freq < 10) ||
	(channel->center_freq % refclk_freq > 22)))
		return true;
	else
		return false;
}

/*
 * Used to modify RF Banks before writing them to AR5K_RF_BUFFER
 */
static unsigned int ath5k_hw_rfb_op(struct ath5k_hw *ah,
					const struct ath5k_rf_reg *rf_regs,
					u32 val, u8 reg_id, bool set)
{
	const struct ath5k_rf_reg *rfreg = NULL;
	u8 offset, bank, num_bits, col, position;
	u16 entry;
	u32 mask, data, last_bit, bits_shifted, first_bit;
	u32 *rfb;
	s32 bits_left;
	int i;

	data = 0;
	rfb = ah->ah_rf_banks;

	for (i = 0; i < ah->ah_rf_regs_count; i++) {
		if (rf_regs[i].index == reg_id) {
			rfreg = &rf_regs[i];
			break;
		}
	}

	if (rfb == NULL || rfreg == NULL) {
		ATH5K_PRINTF("Rf register not found!\n");
		/* should not happen */
		return 0;
	}

	bank = rfreg->bank;
	num_bits = rfreg->field.len;
	first_bit = rfreg->field.pos;
	col = rfreg->field.col;

	/* first_bit is an offset from bank's
	 * start. Since we have all banks on
	 * the same array, we use this offset
	 * to mark each bank's start */
	offset = ah->ah_offset[bank];

	/* Boundary check */
	if (!(col <= 3 && num_bits <= 32 && first_bit + num_bits <= 319)) {
		ATH5K_PRINTF("invalid values at offset %u\n", offset);
		return 0;
	}

	entry = ((first_bit - 1) / 8) + offset;
	position = (first_bit - 1) % 8;

	if (set)
		data = ath5k_hw_bitswap(val, num_bits);

	for (bits_shifted = 0, bits_left = num_bits; bits_left > 0;
	position = 0, entry++) {

		last_bit = (position + bits_left > 8) ? 8 :
					position + bits_left;

		mask = (((1 << last_bit) - 1) ^ ((1 << position) - 1)) <<
								(col * 8);

		if (set) {
			rfb[entry] &= ~mask;
			rfb[entry] |= ((data << position) << (col * 8)) & mask;
			data >>= (8 - position);
		} else {
			data |= (((rfb[entry] & mask) >> (col * 8)) >> position)
				<< bits_shifted;
			bits_shifted += last_bit - position;
		}

		bits_left -= 8 - position;
	}

	data = set ? 1 : ath5k_hw_bitswap(data, num_bits);

	return data;
}

/**
 * ath5k_hw_write_ofdm_timings - set OFDM timings on AR5212
 *
 * @ah: the &struct ath5k_hw
 * @channel: the currently set channel upon reset
 *
 * Write the delta slope coefficient (used on pilot tracking ?) for OFDM
 * operation on the AR5212 upon reset. This is a helper for ath5k_hw_phy_init.
 *
 * Since delta slope is floating point we split it on its exponent and
 * mantissa and provide these values on hw.
 *
 * For more infos i think this patent is related
 * http://www.freepatentsonline.com/7184495.html
 */
static inline int ath5k_hw_write_ofdm_timings(struct ath5k_hw *ah,
	struct ieee80211_channel *channel)
{
	/* Get exponent and mantissa and set it */
	u32 coef_scaled, coef_exp, coef_man,
		ds_coef_exp, ds_coef_man, clock;

	BUG_ON(!(ah->ah_version == AR5K_AR5212) ||
		!(channel->hw_value & CHANNEL_OFDM));

	/* Get coefficient
	 * ALGO: coef = (5 * clock / carrier_freq) / 2
	 * we scale coef by shifting clock value by 24 for
	 * better precision since we use integers */
	switch (ah->ah_bwmode) {
	case AR5K_BWMODE_40MHZ:
		clock = 40 * 2;
		break;
	case AR5K_BWMODE_10MHZ:
		clock = 40 / 2;
		break;
	case AR5K_BWMODE_5MHZ:
		clock = 40 / 4;
		break;
	default:
		clock = 40;
		break;
	}
	coef_scaled = ((5 * (clock << 24)) / 2) / channel->center_freq;

	/* Get exponent
	 * ALGO: coef_exp = 14 - highest set bit position */
	coef_exp = ilog2(coef_scaled);

	/* Doesn't make sense if it's zero*/
	if (!coef_scaled || !coef_exp)
		return -EINVAL;

	/* Note: we've shifted coef_scaled by 24 */
	coef_exp = 14 - (coef_exp - 24);


	/* Get mantissa (significant digits)
	 * ALGO: coef_mant = floor(coef_scaled* 2^coef_exp+0.5) */
	coef_man = coef_scaled +
		(1 << (24 - coef_exp - 1));

	/* Calculate delta slope coefficient exponent
	 * and mantissa (remove scaling) and set them on hw */
	ds_coef_man = coef_man >> (24 - coef_exp);
	ds_coef_exp = coef_exp - 16;

	AR5K_REG_WRITE_BITS(ah, AR5K_PHY_TIMING_3,
		AR5K_PHY_TIMING_3_DSC_MAN, ds_coef_man);
	AR5K_REG_WRITE_BITS(ah, AR5K_PHY_TIMING_3,
		AR5K_PHY_TIMING_3_DSC_EXP, ds_coef_exp);

	return 0;
}

int ath5k_hw_phy_disable(struct ath5k_hw *ah)
{
	/*Just a try M.F.*/
	ath5k_hw_reg_write(ah, AR5K_PHY_ACT_DISABLE, AR5K_PHY_ACT);

	return 0;
}


/**********************\
* RF Gain optimization *
\**********************/

/*
 * This code is used to optimize RF gain on different environments
 * (temperature mostly) based on feedback from a power detector.
 *
 * It's only used on RF5111 and RF5112, later RF chips seem to have
 * auto adjustment on hw -notice they have a much smaller BANK 7 and
 * no gain optimization ladder-.
 *
 * For more infos check out this patent doc
 * http://www.freepatentsonline.com/7400691.html
 *
 * This paper describes power drops as seen on the receiver due to
 * probe packets
 * http://www.cnri.dit.ie/publications/ICT08%20-%20Practical%20Issues
 * %20of%20Power%20Control.pdf
 *
 * And this is the MadWiFi bug entry related to the above
 * http://madwifi-project.org/ticket/1659
 * with various measurements and diagrams
 *
 * TODO: Deal with power drops due to probes by setting an apropriate
 * tx power on the probe packets ! Make this part of the calibration process.
 */

/* Initialize ah_gain durring attach */
int ath5k_hw_rfgain_opt_init(struct ath5k_hw *ah)
{
	/* Initialize the gain optimization values */
	switch (ah->ah_radio) {
	case AR5K_RF5111:
		ah->ah_gain.g_step_idx = rfgain_opt_5111.go_default;
		ah->ah_gain.g_low = 20;
		ah->ah_gain.g_high = 35;
		ah->ah_gain.g_state = AR5K_RFGAIN_ACTIVE;
		break;
	case AR5K_RF5112:
		ah->ah_gain.g_step_idx = rfgain_opt_5112.go_default;
		ah->ah_gain.g_low = 20;
		ah->ah_gain.g_high = 85;
		ah->ah_gain.g_state = AR5K_RFGAIN_ACTIVE;
		break;
	default:
		return -EINVAL;
	}

	return 0;
}

/* Schedule a gain probe check on the next transmited packet.
 * That means our next packet is going to be sent with lower
 * tx power and a Peak to Average Power Detector (PAPD) will try
 * to measure the gain.
 *
 * XXX:  How about forcing a tx packet (bypassing PCU arbitrator etc)
 * just after we enable the probe so that we don't mess with
 * standard traffic ? Maybe it's time to use sw interrupts and
 * a probe tasklet !!!
 */
static void ath5k_hw_request_rfgain_probe(struct ath5k_hw *ah)
{

	/* Skip if gain calibration is inactive or
	 * we already handle a probe request */
	if (ah->ah_gain.g_state != AR5K_RFGAIN_ACTIVE)
		return;

	/* Send the packet with 2dB below max power as
	 * patent doc suggest */
	ath5k_hw_reg_write(ah, AR5K_REG_SM(ah->ah_txpower.txp_ofdm - 4,
			AR5K_PHY_PAPD_PROBE_TXPOWER) |
			AR5K_PHY_PAPD_PROBE_TX_NEXT, AR5K_PHY_PAPD_PROBE);

	ah->ah_gain.g_state = AR5K_RFGAIN_READ_REQUESTED;

}

/* Calculate gain_F measurement correction
 * based on the current step for RF5112 rev. 2 */
static u32 ath5k_hw_rf_gainf_corr(struct ath5k_hw *ah)
{
	u32 mix, step;
	u32 *rf;
	const struct ath5k_gain_opt *go;
	const struct ath5k_gain_opt_step *g_step;
	const struct ath5k_rf_reg *rf_regs;

	/* Only RF5112 Rev. 2 supports it */
	if ((ah->ah_radio != AR5K_RF5112) ||
	(ah->ah_radio_5ghz_revision <= AR5K_SREV_RAD_5112A))
		return 0;

	go = &rfgain_opt_5112;
	rf_regs = rf_regs_5112a;
	ah->ah_rf_regs_count = ARRAY_SIZE(rf_regs_5112a);

	g_step = &go->go_step[ah->ah_gain.g_step_idx];

	if (ah->ah_rf_banks == NULL)
		return 0;

	rf = ah->ah_rf_banks;
	ah->ah_gain.g_f_corr = 0;

	/* No VGA (Variable Gain Amplifier) override, skip */
	if (ath5k_hw_rfb_op(ah, rf_regs, 0, AR5K_RF_MIXVGA_OVR, false) != 1)
		return 0;

	/* Mix gain stepping */
	step = ath5k_hw_rfb_op(ah, rf_regs, 0, AR5K_RF_MIXGAIN_STEP, false);

	/* Mix gain override */
	mix = g_step->gos_param[0];

	switch (mix) {
	case 3:
		ah->ah_gain.g_f_corr = step * 2;
		break;
	case 2:
		ah->ah_gain.g_f_corr = (step - 5) * 2;
		break;
	case 1:
		ah->ah_gain.g_f_corr = step;
		break;
	default:
		ah->ah_gain.g_f_corr = 0;
		break;
	}

	return ah->ah_gain.g_f_corr;
}

/* Check if current gain_F measurement is in the range of our
 * power detector windows. If we get a measurement outside range
 * we know it's not accurate (detectors can't measure anything outside
 * their detection window) so we must ignore it */
static bool ath5k_hw_rf_check_gainf_readback(struct ath5k_hw *ah)
{
	const struct ath5k_rf_reg *rf_regs;
	u32 step, mix_ovr, level[4];
	u32 *rf;

	if (ah->ah_rf_banks == NULL)
		return false;

	rf = ah->ah_rf_banks;

	if (ah->ah_radio == AR5K_RF5111) {

		rf_regs = rf_regs_5111;
		ah->ah_rf_regs_count = ARRAY_SIZE(rf_regs_5111);

		step = ath5k_hw_rfb_op(ah, rf_regs, 0, AR5K_RF_RFGAIN_STEP,
			false);

		level[0] = 0;
		level[1] = (step == 63) ? 50 : step + 4;
		level[2] = (step != 63) ? 64 : level[0];
		level[3] = level[2] + 50 ;

		ah->ah_gain.g_high = level[3] -
			(step == 63 ? AR5K_GAIN_DYN_ADJUST_HI_MARGIN : -5);
		ah->ah_gain.g_low = level[0] +
			(step == 63 ? AR5K_GAIN_DYN_ADJUST_LO_MARGIN : 0);
	} else {

		rf_regs = rf_regs_5112;
		ah->ah_rf_regs_count = ARRAY_SIZE(rf_regs_5112);

		mix_ovr = ath5k_hw_rfb_op(ah, rf_regs, 0, AR5K_RF_MIXVGA_OVR,
			false);

		level[0] = level[2] = 0;

		if (mix_ovr == 1) {
			level[1] = level[3] = 83;
		} else {
			level[1] = level[3] = 107;
			ah->ah_gain.g_high = 55;
		}
	}

	return (ah->ah_gain.g_current >= level[0] &&
			ah->ah_gain.g_current <= level[1]) ||
		(ah->ah_gain.g_current >= level[2] &&
			ah->ah_gain.g_current <= level[3]);
}

/* Perform gain_F adjustment by choosing the right set
 * of parameters from RF gain optimization ladder */
static s8 ath5k_hw_rf_gainf_adjust(struct ath5k_hw *ah)
{
	const struct ath5k_gain_opt *go;
	const struct ath5k_gain_opt_step *g_step;
	int ret = 0;

	switch (ah->ah_radio) {
	case AR5K_RF5111:
		go = &rfgain_opt_5111;
		break;
	case AR5K_RF5112:
		go = &rfgain_opt_5112;
		break;
	default:
		return 0;
	}

	g_step = &go->go_step[ah->ah_gain.g_step_idx];

	if (ah->ah_gain.g_current >= ah->ah_gain.g_high) {

		/* Reached maximum */
		if (ah->ah_gain.g_step_idx == 0)
			return -1;

		for (ah->ah_gain.g_target = ah->ah_gain.g_current;
				ah->ah_gain.g_target >=  ah->ah_gain.g_high &&
				ah->ah_gain.g_step_idx > 0;
				g_step = &go->go_step[ah->ah_gain.g_step_idx])
			ah->ah_gain.g_target -= 2 *
			    (go->go_step[--(ah->ah_gain.g_step_idx)].gos_gain -
			    g_step->gos_gain);

		ret = 1;
		goto done;
	}

	if (ah->ah_gain.g_current <= ah->ah_gain.g_low) {

		/* Reached minimum */
		if (ah->ah_gain.g_step_idx == (go->go_steps_count - 1))
			return -2;

		for (ah->ah_gain.g_target = ah->ah_gain.g_current;
				ah->ah_gain.g_target <= ah->ah_gain.g_low &&
				ah->ah_gain.g_step_idx < go->go_steps_count-1;
				g_step = &go->go_step[ah->ah_gain.g_step_idx])
			ah->ah_gain.g_target -= 2 *
			    (go->go_step[++ah->ah_gain.g_step_idx].gos_gain -
			    g_step->gos_gain);

		ret = 2;
		goto done;
	}

done:
	ATH5K_DBG(ah->ah_sc, ATH5K_DEBUG_CALIBRATE,
		"ret %d, gain step %u, current gain %u, target gain %u\n",
		ret, ah->ah_gain.g_step_idx, ah->ah_gain.g_current,
		ah->ah_gain.g_target);

	return ret;
}

/* Main callback for thermal RF gain calibration engine
 * Check for a new gain reading and schedule an adjustment
 * if needed.
 *
 * TODO: Use sw interrupt to schedule reset if gain_F needs
 * adjustment */
enum ath5k_rfgain ath5k_hw_gainf_calibrate(struct ath5k_hw *ah)
{
	u32 data, type;
	struct ath5k_eeprom_info *ee = &ah->ah_capabilities.cap_eeprom;

	if (ah->ah_rf_banks == NULL ||
	ah->ah_gain.g_state == AR5K_RFGAIN_INACTIVE)
		return AR5K_RFGAIN_INACTIVE;

	/* No check requested, either engine is inactive
	 * or an adjustment is already requested */
	if (ah->ah_gain.g_state != AR5K_RFGAIN_READ_REQUESTED)
		goto done;

	/* Read the PAPD (Peak to Average Power Detector)
	 * register */
	data = ath5k_hw_reg_read(ah, AR5K_PHY_PAPD_PROBE);

	/* No probe is scheduled, read gain_F measurement */
	if (!(data & AR5K_PHY_PAPD_PROBE_TX_NEXT)) {
		ah->ah_gain.g_current = data >> AR5K_PHY_PAPD_PROBE_GAINF_S;
		type = AR5K_REG_MS(data, AR5K_PHY_PAPD_PROBE_TYPE);

		/* If tx packet is CCK correct the gain_F measurement
		 * by cck ofdm gain delta */
		if (type == AR5K_PHY_PAPD_PROBE_TYPE_CCK) {
			if (ah->ah_radio_5ghz_revision >= AR5K_SREV_RAD_5112A)
				ah->ah_gain.g_current +=
					ee->ee_cck_ofdm_gain_delta;
			else
				ah->ah_gain.g_current +=
					AR5K_GAIN_CCK_PROBE_CORR;
		}

		/* Further correct gain_F measurement for
		 * RF5112A radios */
		if (ah->ah_radio_5ghz_revision >= AR5K_SREV_RAD_5112A) {
			ath5k_hw_rf_gainf_corr(ah);
			ah->ah_gain.g_current =
				ah->ah_gain.g_current >= ah->ah_gain.g_f_corr ?
				(ah->ah_gain.g_current-ah->ah_gain.g_f_corr) :
				0;
		}

		/* Check if measurement is ok and if we need
		 * to adjust gain, schedule a gain adjustment,
		 * else switch back to the acive state */
		if (ath5k_hw_rf_check_gainf_readback(ah) &&
		AR5K_GAIN_CHECK_ADJUST(&ah->ah_gain) &&
		ath5k_hw_rf_gainf_adjust(ah)) {
			ah->ah_gain.g_state = AR5K_RFGAIN_NEED_CHANGE;
		} else {
			ah->ah_gain.g_state = AR5K_RFGAIN_ACTIVE;
		}
	}

done:
	return ah->ah_gain.g_state;
}

/* Write initial RF gain table to set the RF sensitivity
 * this one works on all RF chips and has nothing to do
 * with gain_F calibration */
<<<<<<< HEAD
static int ath5k_hw_rfgain_init(struct ath5k_hw *ah, unsigned int freq)
=======
static int ath5k_hw_rfgain_init(struct ath5k_hw *ah, enum ieee80211_band band)
>>>>>>> 33af8813
{
	const struct ath5k_ini_rfgain *ath5k_rfg;
	unsigned int i, size, index;

	switch (ah->ah_radio) {
	case AR5K_RF5111:
		ath5k_rfg = rfgain_5111;
		size = ARRAY_SIZE(rfgain_5111);
		break;
	case AR5K_RF5112:
		ath5k_rfg = rfgain_5112;
		size = ARRAY_SIZE(rfgain_5112);
		break;
	case AR5K_RF2413:
		ath5k_rfg = rfgain_2413;
		size = ARRAY_SIZE(rfgain_2413);
		break;
	case AR5K_RF2316:
		ath5k_rfg = rfgain_2316;
		size = ARRAY_SIZE(rfgain_2316);
		break;
	case AR5K_RF5413:
		ath5k_rfg = rfgain_5413;
		size = ARRAY_SIZE(rfgain_5413);
		break;
	case AR5K_RF2317:
	case AR5K_RF2425:
		ath5k_rfg = rfgain_2425;
		size = ARRAY_SIZE(rfgain_2425);
		break;
	default:
		return -EINVAL;
	}

	index = (band == IEEE80211_BAND_2GHZ) ? 1 : 0;

	for (i = 0; i < size; i++) {
		AR5K_REG_WAIT(i);
		ath5k_hw_reg_write(ah, ath5k_rfg[i].rfg_value[index],
			(u32)ath5k_rfg[i].rfg_register);
	}

	return 0;
}



/********************\
* RF Registers setup *
\********************/

/*
 * Setup RF registers by writing RF buffer on hw
 */
static int ath5k_hw_rfregs_init(struct ath5k_hw *ah,
	struct ieee80211_channel *channel, unsigned int mode)
{
	const struct ath5k_rf_reg *rf_regs;
	const struct ath5k_ini_rfbuffer *ini_rfb;
	const struct ath5k_gain_opt *go = NULL;
	const struct ath5k_gain_opt_step *g_step;
	struct ath5k_eeprom_info *ee = &ah->ah_capabilities.cap_eeprom;
	u8 ee_mode = 0;
	u32 *rfb;
	int i, obdb = -1, bank = -1;

	switch (ah->ah_radio) {
	case AR5K_RF5111:
		rf_regs = rf_regs_5111;
		ah->ah_rf_regs_count = ARRAY_SIZE(rf_regs_5111);
		ini_rfb = rfb_5111;
		ah->ah_rf_banks_size = ARRAY_SIZE(rfb_5111);
		go = &rfgain_opt_5111;
		break;
	case AR5K_RF5112:
		if (ah->ah_radio_5ghz_revision >= AR5K_SREV_RAD_5112A) {
			rf_regs = rf_regs_5112a;
			ah->ah_rf_regs_count = ARRAY_SIZE(rf_regs_5112a);
			ini_rfb = rfb_5112a;
			ah->ah_rf_banks_size = ARRAY_SIZE(rfb_5112a);
		} else {
			rf_regs = rf_regs_5112;
			ah->ah_rf_regs_count = ARRAY_SIZE(rf_regs_5112);
			ini_rfb = rfb_5112;
			ah->ah_rf_banks_size = ARRAY_SIZE(rfb_5112);
		}
		go = &rfgain_opt_5112;
		break;
	case AR5K_RF2413:
		rf_regs = rf_regs_2413;
		ah->ah_rf_regs_count = ARRAY_SIZE(rf_regs_2413);
		ini_rfb = rfb_2413;
		ah->ah_rf_banks_size = ARRAY_SIZE(rfb_2413);
		break;
	case AR5K_RF2316:
		rf_regs = rf_regs_2316;
		ah->ah_rf_regs_count = ARRAY_SIZE(rf_regs_2316);
		ini_rfb = rfb_2316;
		ah->ah_rf_banks_size = ARRAY_SIZE(rfb_2316);
		break;
	case AR5K_RF5413:
		rf_regs = rf_regs_5413;
		ah->ah_rf_regs_count = ARRAY_SIZE(rf_regs_5413);
		ini_rfb = rfb_5413;
		ah->ah_rf_banks_size = ARRAY_SIZE(rfb_5413);
		break;
	case AR5K_RF2317:
		rf_regs = rf_regs_2425;
		ah->ah_rf_regs_count = ARRAY_SIZE(rf_regs_2425);
		ini_rfb = rfb_2317;
		ah->ah_rf_banks_size = ARRAY_SIZE(rfb_2317);
		break;
	case AR5K_RF2425:
		rf_regs = rf_regs_2425;
		ah->ah_rf_regs_count = ARRAY_SIZE(rf_regs_2425);
		if (ah->ah_mac_srev < AR5K_SREV_AR2417) {
			ini_rfb = rfb_2425;
			ah->ah_rf_banks_size = ARRAY_SIZE(rfb_2425);
		} else {
			ini_rfb = rfb_2417;
			ah->ah_rf_banks_size = ARRAY_SIZE(rfb_2417);
		}
		break;
	default:
		return -EINVAL;
	}

	/* If it's the first time we set RF buffer, allocate
	 * ah->ah_rf_banks based on ah->ah_rf_banks_size
	 * we set above */
	if (ah->ah_rf_banks == NULL) {
		ah->ah_rf_banks = kmalloc(sizeof(u32) * ah->ah_rf_banks_size,
								GFP_KERNEL);
		if (ah->ah_rf_banks == NULL) {
			ATH5K_ERR(ah->ah_sc, "out of memory\n");
			return -ENOMEM;
		}
	}

	/* Copy values to modify them */
	rfb = ah->ah_rf_banks;

	for (i = 0; i < ah->ah_rf_banks_size; i++) {
		if (ini_rfb[i].rfb_bank >= AR5K_MAX_RF_BANKS) {
			ATH5K_ERR(ah->ah_sc, "invalid bank\n");
			return -EINVAL;
		}

		/* Bank changed, write down the offset */
		if (bank != ini_rfb[i].rfb_bank) {
			bank = ini_rfb[i].rfb_bank;
			ah->ah_offset[bank] = i;
		}

		rfb[i] = ini_rfb[i].rfb_mode_data[mode];
	}

	/* Set Output and Driver bias current (OB/DB) */
	if (channel->hw_value & CHANNEL_2GHZ) {

		if (channel->hw_value & CHANNEL_CCK)
			ee_mode = AR5K_EEPROM_MODE_11B;
		else
			ee_mode = AR5K_EEPROM_MODE_11G;

		/* For RF511X/RF211X combination we
		 * use b_OB and b_DB parameters stored
		 * in eeprom on ee->ee_ob[ee_mode][0]
		 *
		 * For all other chips we use OB/DB for 2Ghz
		 * stored in the b/g modal section just like
		 * 802.11a on ee->ee_ob[ee_mode][1] */
		if ((ah->ah_radio == AR5K_RF5111) ||
		(ah->ah_radio == AR5K_RF5112))
			obdb = 0;
		else
			obdb = 1;

		ath5k_hw_rfb_op(ah, rf_regs, ee->ee_ob[ee_mode][obdb],
						AR5K_RF_OB_2GHZ, true);

		ath5k_hw_rfb_op(ah, rf_regs, ee->ee_db[ee_mode][obdb],
						AR5K_RF_DB_2GHZ, true);

	/* RF5111 always needs OB/DB for 5GHz, even if we use 2GHz */
	} else if ((channel->hw_value & CHANNEL_5GHZ) ||
			(ah->ah_radio == AR5K_RF5111)) {

		/* For 11a, Turbo and XR we need to choose
		 * OB/DB based on frequency range */
		ee_mode = AR5K_EEPROM_MODE_11A;
		obdb =	 channel->center_freq >= 5725 ? 3 :
			(channel->center_freq >= 5500 ? 2 :
			(channel->center_freq >= 5260 ? 1 :
			 (channel->center_freq > 4000 ? 0 : -1)));

		if (obdb < 0)
			return -EINVAL;

		ath5k_hw_rfb_op(ah, rf_regs, ee->ee_ob[ee_mode][obdb],
						AR5K_RF_OB_5GHZ, true);

		ath5k_hw_rfb_op(ah, rf_regs, ee->ee_db[ee_mode][obdb],
						AR5K_RF_DB_5GHZ, true);
	}

	g_step = &go->go_step[ah->ah_gain.g_step_idx];

	/* Set turbo mode (N/A on RF5413) */
	if ((ah->ah_bwmode == AR5K_BWMODE_40MHZ) &&
	(ah->ah_radio != AR5K_RF5413))
		ath5k_hw_rfb_op(ah, rf_regs, 1, AR5K_RF_TURBO, false);

	/* Bank Modifications (chip-specific) */
	if (ah->ah_radio == AR5K_RF5111) {

		/* Set gain_F settings according to current step */
		if (channel->hw_value & CHANNEL_OFDM) {

			AR5K_REG_WRITE_BITS(ah, AR5K_PHY_FRAME_CTL,
					AR5K_PHY_FRAME_CTL_TX_CLIP,
					g_step->gos_param[0]);

			ath5k_hw_rfb_op(ah, rf_regs, g_step->gos_param[1],
							AR5K_RF_PWD_90, true);

			ath5k_hw_rfb_op(ah, rf_regs, g_step->gos_param[2],
							AR5K_RF_PWD_84, true);

			ath5k_hw_rfb_op(ah, rf_regs, g_step->gos_param[3],
						AR5K_RF_RFGAIN_SEL, true);

			/* We programmed gain_F parameters, switch back
			 * to active state */
			ah->ah_gain.g_state = AR5K_RFGAIN_ACTIVE;

		}

		/* Bank 6/7 setup */

		ath5k_hw_rfb_op(ah, rf_regs, !ee->ee_xpd[ee_mode],
						AR5K_RF_PWD_XPD, true);

		ath5k_hw_rfb_op(ah, rf_regs, ee->ee_x_gain[ee_mode],
						AR5K_RF_XPD_GAIN, true);

		ath5k_hw_rfb_op(ah, rf_regs, ee->ee_i_gain[ee_mode],
						AR5K_RF_GAIN_I, true);

		ath5k_hw_rfb_op(ah, rf_regs, ee->ee_xpd[ee_mode],
						AR5K_RF_PLO_SEL, true);

		/* Tweak power detectors for half/quarter rate support */
		if (ah->ah_bwmode == AR5K_BWMODE_5MHZ ||
		ah->ah_bwmode == AR5K_BWMODE_10MHZ) {
			u8 wait_i;

			ath5k_hw_rfb_op(ah, rf_regs, 0x1f,
						AR5K_RF_WAIT_S, true);

			wait_i = (ah->ah_bwmode == AR5K_BWMODE_5MHZ) ?
							0x1f : 0x10;

			ath5k_hw_rfb_op(ah, rf_regs, wait_i,
						AR5K_RF_WAIT_I, true);
			ath5k_hw_rfb_op(ah, rf_regs, 3,
						AR5K_RF_MAX_TIME, true);

		}
	}

	if (ah->ah_radio == AR5K_RF5112) {

		/* Set gain_F settings according to current step */
		if (channel->hw_value & CHANNEL_OFDM) {

			ath5k_hw_rfb_op(ah, rf_regs, g_step->gos_param[0],
						AR5K_RF_MIXGAIN_OVR, true);

			ath5k_hw_rfb_op(ah, rf_regs, g_step->gos_param[1],
						AR5K_RF_PWD_138, true);

			ath5k_hw_rfb_op(ah, rf_regs, g_step->gos_param[2],
						AR5K_RF_PWD_137, true);

			ath5k_hw_rfb_op(ah, rf_regs, g_step->gos_param[3],
						AR5K_RF_PWD_136, true);

			ath5k_hw_rfb_op(ah, rf_regs, g_step->gos_param[4],
						AR5K_RF_PWD_132, true);

			ath5k_hw_rfb_op(ah, rf_regs, g_step->gos_param[5],
						AR5K_RF_PWD_131, true);

			ath5k_hw_rfb_op(ah, rf_regs, g_step->gos_param[6],
						AR5K_RF_PWD_130, true);

			/* We programmed gain_F parameters, switch back
			 * to active state */
			ah->ah_gain.g_state = AR5K_RFGAIN_ACTIVE;
		}

		/* Bank 6/7 setup */

		ath5k_hw_rfb_op(ah, rf_regs, ee->ee_xpd[ee_mode],
						AR5K_RF_XPD_SEL, true);

		if (ah->ah_radio_5ghz_revision < AR5K_SREV_RAD_5112A) {
			/* Rev. 1 supports only one xpd */
			ath5k_hw_rfb_op(ah, rf_regs,
						ee->ee_x_gain[ee_mode],
						AR5K_RF_XPD_GAIN, true);

		} else {
			u8 *pdg_curve_to_idx = ee->ee_pdc_to_idx[ee_mode];
			if (ee->ee_pd_gains[ee_mode] > 1) {
				ath5k_hw_rfb_op(ah, rf_regs,
						pdg_curve_to_idx[0],
						AR5K_RF_PD_GAIN_LO, true);
				ath5k_hw_rfb_op(ah, rf_regs,
						pdg_curve_to_idx[1],
						AR5K_RF_PD_GAIN_HI, true);
			} else {
				ath5k_hw_rfb_op(ah, rf_regs,
						pdg_curve_to_idx[0],
						AR5K_RF_PD_GAIN_LO, true);
				ath5k_hw_rfb_op(ah, rf_regs,
						pdg_curve_to_idx[0],
						AR5K_RF_PD_GAIN_HI, true);
			}

			/* Lower synth voltage on Rev 2 */
			ath5k_hw_rfb_op(ah, rf_regs, 2,
					AR5K_RF_HIGH_VC_CP, true);

			ath5k_hw_rfb_op(ah, rf_regs, 2,
					AR5K_RF_MID_VC_CP, true);

			ath5k_hw_rfb_op(ah, rf_regs, 2,
					AR5K_RF_LOW_VC_CP, true);

			ath5k_hw_rfb_op(ah, rf_regs, 2,
					AR5K_RF_PUSH_UP, true);

			/* Decrease power consumption on 5213+ BaseBand */
			if (ah->ah_phy_revision >= AR5K_SREV_PHY_5212A) {
				ath5k_hw_rfb_op(ah, rf_regs, 1,
						AR5K_RF_PAD2GND, true);

				ath5k_hw_rfb_op(ah, rf_regs, 1,
						AR5K_RF_XB2_LVL, true);

				ath5k_hw_rfb_op(ah, rf_regs, 1,
						AR5K_RF_XB5_LVL, true);

				ath5k_hw_rfb_op(ah, rf_regs, 1,
						AR5K_RF_PWD_167, true);

				ath5k_hw_rfb_op(ah, rf_regs, 1,
						AR5K_RF_PWD_166, true);
			}
		}

		ath5k_hw_rfb_op(ah, rf_regs, ee->ee_i_gain[ee_mode],
						AR5K_RF_GAIN_I, true);

		/* Tweak power detector for half/quarter rates */
		if (ah->ah_bwmode == AR5K_BWMODE_5MHZ ||
		ah->ah_bwmode == AR5K_BWMODE_10MHZ) {
			u8 pd_delay;
<<<<<<< HEAD

			pd_delay = (ah->ah_bwmode == AR5K_BWMODE_5MHZ) ?
							0xf : 0x8;

			ath5k_hw_rfb_op(ah, rf_regs, pd_delay,
						AR5K_RF_PD_PERIOD_A, true);
			ath5k_hw_rfb_op(ah, rf_regs, 0xf,
						AR5K_RF_PD_DELAY_A, true);

=======

			pd_delay = (ah->ah_bwmode == AR5K_BWMODE_5MHZ) ?
							0xf : 0x8;

			ath5k_hw_rfb_op(ah, rf_regs, pd_delay,
						AR5K_RF_PD_PERIOD_A, true);
			ath5k_hw_rfb_op(ah, rf_regs, 0xf,
						AR5K_RF_PD_DELAY_A, true);

>>>>>>> 33af8813
		}
	}

	if (ah->ah_radio == AR5K_RF5413 &&
	channel->hw_value & CHANNEL_2GHZ) {

		ath5k_hw_rfb_op(ah, rf_regs, 1, AR5K_RF_DERBY_CHAN_SEL_MODE,
									true);

		/* Set optimum value for early revisions (on pci-e chips) */
		if (ah->ah_mac_srev >= AR5K_SREV_AR5424 &&
		ah->ah_mac_srev < AR5K_SREV_AR5413)
			ath5k_hw_rfb_op(ah, rf_regs, ath5k_hw_bitswap(6, 3),
						AR5K_RF_PWD_ICLOBUF_2G, true);

	}

	/* Write RF banks on hw */
	for (i = 0; i < ah->ah_rf_banks_size; i++) {
		AR5K_REG_WAIT(i);
		ath5k_hw_reg_write(ah, rfb[i], ini_rfb[i].rfb_ctrl_register);
	}

	return 0;
}


/**************************\
  PHY/RF channel functions
\**************************/

/*
 * Convertion needed for RF5110
 */
static u32 ath5k_hw_rf5110_chan2athchan(struct ieee80211_channel *channel)
{
	u32 athchan;

	/*
	 * Convert IEEE channel/MHz to an internal channel value used
	 * by the AR5210 chipset. This has not been verified with
	 * newer chipsets like the AR5212A who have a completely
	 * different RF/PHY part.
	 */
	athchan = (ath5k_hw_bitswap(
			(ieee80211_frequency_to_channel(
				channel->center_freq) - 24) / 2, 5)
				<< 1) | (1 << 6) | 0x1;
	return athchan;
}

/*
 * Set channel on RF5110
 */
static int ath5k_hw_rf5110_channel(struct ath5k_hw *ah,
		struct ieee80211_channel *channel)
{
	u32 data;

	/*
	 * Set the channel and wait
	 */
	data = ath5k_hw_rf5110_chan2athchan(channel);
	ath5k_hw_reg_write(ah, data, AR5K_RF_BUFFER);
	ath5k_hw_reg_write(ah, 0, AR5K_RF_BUFFER_CONTROL_0);
	mdelay(1);

	return 0;
}

/*
 * Convertion needed for 5111
 */
static int ath5k_hw_rf5111_chan2athchan(unsigned int ieee,
		struct ath5k_athchan_2ghz *athchan)
{
	int channel;

	/* Cast this value to catch negative channel numbers (>= -19) */
	channel = (int)ieee;

	/*
	 * Map 2GHz IEEE channel to 5GHz Atheros channel
	 */
	if (channel <= 13) {
		athchan->a2_athchan = 115 + channel;
		athchan->a2_flags = 0x46;
	} else if (channel == 14) {
		athchan->a2_athchan = 124;
		athchan->a2_flags = 0x44;
	} else if (channel >= 15 && channel <= 26) {
		athchan->a2_athchan = ((channel - 14) * 4) + 132;
		athchan->a2_flags = 0x46;
	} else
		return -EINVAL;

	return 0;
}

/*
 * Set channel on 5111
 */
static int ath5k_hw_rf5111_channel(struct ath5k_hw *ah,
		struct ieee80211_channel *channel)
{
	struct ath5k_athchan_2ghz ath5k_channel_2ghz;
	unsigned int ath5k_channel =
		ieee80211_frequency_to_channel(channel->center_freq);
	u32 data0, data1, clock;
	int ret;

	/*
	 * Set the channel on the RF5111 radio
	 */
	data0 = data1 = 0;

	if (channel->hw_value & CHANNEL_2GHZ) {
		/* Map 2GHz channel to 5GHz Atheros channel ID */
		ret = ath5k_hw_rf5111_chan2athchan(
			ieee80211_frequency_to_channel(channel->center_freq),
			&ath5k_channel_2ghz);
		if (ret)
			return ret;

		ath5k_channel = ath5k_channel_2ghz.a2_athchan;
		data0 = ((ath5k_hw_bitswap(ath5k_channel_2ghz.a2_flags, 8) & 0xff)
		    << 5) | (1 << 4);
	}

	if (ath5k_channel < 145 || !(ath5k_channel & 1)) {
		clock = 1;
		data1 = ((ath5k_hw_bitswap(ath5k_channel - 24, 8) & 0xff) << 2) |
			(clock << 1) | (1 << 10) | 1;
	} else {
		clock = 0;
		data1 = ((ath5k_hw_bitswap((ath5k_channel - 24) / 2, 8) & 0xff)
			<< 2) | (clock << 1) | (1 << 10) | 1;
	}

	ath5k_hw_reg_write(ah, (data1 & 0xff) | ((data0 & 0xff) << 8),
			AR5K_RF_BUFFER);
	ath5k_hw_reg_write(ah, ((data1 >> 8) & 0xff) | (data0 & 0xff00),
			AR5K_RF_BUFFER_CONTROL_3);

	return 0;
}

/*
 * Set channel on 5112 and newer
 */
static int ath5k_hw_rf5112_channel(struct ath5k_hw *ah,
		struct ieee80211_channel *channel)
{
	u32 data, data0, data1, data2;
	u16 c;

	data = data0 = data1 = data2 = 0;
	c = channel->center_freq;

	if (c < 4800) {
		if (!((c - 2224) % 5)) {
			data0 = ((2 * (c - 704)) - 3040) / 10;
			data1 = 1;
		} else if (!((c - 2192) % 5)) {
			data0 = ((2 * (c - 672)) - 3040) / 10;
			data1 = 0;
		} else
			return -EINVAL;

		data0 = ath5k_hw_bitswap((data0 << 2) & 0xff, 8);
	} else if ((c % 5) != 2 || c > 5435) {
		if (!(c % 20) && c >= 5120) {
			data0 = ath5k_hw_bitswap(((c - 4800) / 20 << 2), 8);
			data2 = ath5k_hw_bitswap(3, 2);
		} else if (!(c % 10)) {
			data0 = ath5k_hw_bitswap(((c - 4800) / 10 << 1), 8);
			data2 = ath5k_hw_bitswap(2, 2);
		} else if (!(c % 5)) {
			data0 = ath5k_hw_bitswap((c - 4800) / 5, 8);
			data2 = ath5k_hw_bitswap(1, 2);
		} else
			return -EINVAL;
	} else {
		data0 = ath5k_hw_bitswap((10 * (c - 2 - 4800)) / 25 + 1, 8);
		data2 = ath5k_hw_bitswap(0, 2);
	}

	data = (data0 << 4) | (data1 << 1) | (data2 << 2) | 0x1001;

	ath5k_hw_reg_write(ah, data & 0xff, AR5K_RF_BUFFER);
	ath5k_hw_reg_write(ah, (data >> 8) & 0x7f, AR5K_RF_BUFFER_CONTROL_5);

	return 0;
}

/*
 * Set the channel on the RF2425
 */
static int ath5k_hw_rf2425_channel(struct ath5k_hw *ah,
		struct ieee80211_channel *channel)
{
	u32 data, data0, data2;
	u16 c;

	data = data0 = data2 = 0;
	c = channel->center_freq;

	if (c < 4800) {
		data0 = ath5k_hw_bitswap((c - 2272), 8);
		data2 = 0;
	/* ? 5GHz ? */
	} else if ((c % 5) != 2 || c > 5435) {
		if (!(c % 20) && c < 5120)
			data0 = ath5k_hw_bitswap(((c - 4800) / 20 << 2), 8);
		else if (!(c % 10))
			data0 = ath5k_hw_bitswap(((c - 4800) / 10 << 1), 8);
		else if (!(c % 5))
			data0 = ath5k_hw_bitswap((c - 4800) / 5, 8);
		else
			return -EINVAL;
		data2 = ath5k_hw_bitswap(1, 2);
	} else {
		data0 = ath5k_hw_bitswap((10 * (c - 2 - 4800)) / 25 + 1, 8);
		data2 = ath5k_hw_bitswap(0, 2);
	}

	data = (data0 << 4) | data2 << 2 | 0x1001;

	ath5k_hw_reg_write(ah, data & 0xff, AR5K_RF_BUFFER);
	ath5k_hw_reg_write(ah, (data >> 8) & 0x7f, AR5K_RF_BUFFER_CONTROL_5);

	return 0;
}

/*
 * Set a channel on the radio chip
 */
static int ath5k_hw_channel(struct ath5k_hw *ah,
		struct ieee80211_channel *channel)
{
	int ret;
	/*
	 * Check bounds supported by the PHY (we don't care about regultory
	 * restrictions at this point). Note: hw_value already has the band
	 * (CHANNEL_2GHZ, or CHANNEL_5GHZ) so we inform ath5k_channel_ok()
	 * of the band by that */
	if (!ath5k_channel_ok(ah, channel->center_freq, channel->hw_value)) {
		ATH5K_ERR(ah->ah_sc,
			"channel frequency (%u MHz) out of supported "
			"band range\n",
			channel->center_freq);
			return -EINVAL;
	}

	/*
	 * Set the channel and wait
	 */
	switch (ah->ah_radio) {
	case AR5K_RF5110:
		ret = ath5k_hw_rf5110_channel(ah, channel);
		break;
	case AR5K_RF5111:
		ret = ath5k_hw_rf5111_channel(ah, channel);
		break;
	case AR5K_RF2425:
		ret = ath5k_hw_rf2425_channel(ah, channel);
		break;
	default:
		ret = ath5k_hw_rf5112_channel(ah, channel);
		break;
	}

	if (ret)
		return ret;

	/* Set JAPAN setting for channel 14 */
	if (channel->center_freq == 2484) {
		AR5K_REG_ENABLE_BITS(ah, AR5K_PHY_CCKTXCTL,
				AR5K_PHY_CCKTXCTL_JAPAN);
	} else {
		AR5K_REG_ENABLE_BITS(ah, AR5K_PHY_CCKTXCTL,
				AR5K_PHY_CCKTXCTL_WORLD);
	}

	ah->ah_current_channel = channel;

	return 0;
}

/*****************\
  PHY calibration
\*****************/

static s32 ath5k_hw_read_measured_noise_floor(struct ath5k_hw *ah)
{
	s32 val;

	val = ath5k_hw_reg_read(ah, AR5K_PHY_NF);
	return sign_extend32(AR5K_REG_MS(val, AR5K_PHY_NF_MINCCA_PWR), 8);
}

void ath5k_hw_init_nfcal_hist(struct ath5k_hw *ah)
{
	int i;

	ah->ah_nfcal_hist.index = 0;
	for (i = 0; i < ATH5K_NF_CAL_HIST_MAX; i++)
		ah->ah_nfcal_hist.nfval[i] = AR5K_TUNE_CCA_MAX_GOOD_VALUE;
}

static void ath5k_hw_update_nfcal_hist(struct ath5k_hw *ah, s16 noise_floor)
{
	struct ath5k_nfcal_hist *hist = &ah->ah_nfcal_hist;
	hist->index = (hist->index + 1) & (ATH5K_NF_CAL_HIST_MAX-1);
	hist->nfval[hist->index] = noise_floor;
}

static s16 ath5k_hw_get_median_noise_floor(struct ath5k_hw *ah)
{
	s16 sort[ATH5K_NF_CAL_HIST_MAX];
	s16 tmp;
	int i, j;

	memcpy(sort, ah->ah_nfcal_hist.nfval, sizeof(sort));
	for (i = 0; i < ATH5K_NF_CAL_HIST_MAX - 1; i++) {
		for (j = 1; j < ATH5K_NF_CAL_HIST_MAX - i; j++) {
			if (sort[j] > sort[j-1]) {
				tmp = sort[j];
				sort[j] = sort[j-1];
				sort[j-1] = tmp;
			}
		}
	}
	for (i = 0; i < ATH5K_NF_CAL_HIST_MAX; i++) {
		ATH5K_DBG(ah->ah_sc, ATH5K_DEBUG_CALIBRATE,
			"cal %d:%d\n", i, sort[i]);
	}
	return sort[(ATH5K_NF_CAL_HIST_MAX-1) / 2];
}

/*
 * When we tell the hardware to perform a noise floor calibration
 * by setting the AR5K_PHY_AGCCTL_NF bit, it will periodically
 * sample-and-hold the minimum noise level seen at the antennas.
 * This value is then stored in a ring buffer of recently measured
 * noise floor values so we have a moving window of the last few
 * samples.
 *
 * The median of the values in the history is then loaded into the
 * hardware for its own use for RSSI and CCA measurements.
 */
void ath5k_hw_update_noise_floor(struct ath5k_hw *ah)
{
	struct ath5k_eeprom_info *ee = &ah->ah_capabilities.cap_eeprom;
	u32 val;
	s16 nf, threshold;
	u8 ee_mode;

	/* keep last value if calibration hasn't completed */
	if (ath5k_hw_reg_read(ah, AR5K_PHY_AGCCTL) & AR5K_PHY_AGCCTL_NF) {
		ATH5K_DBG(ah->ah_sc, ATH5K_DEBUG_CALIBRATE,
			"NF did not complete in calibration window\n");

		return;
	}

<<<<<<< HEAD
	switch (ah->ah_current_channel->hw_value & CHANNEL_MODES) {
	case CHANNEL_A:
	case CHANNEL_XR:
		ee_mode = AR5K_EEPROM_MODE_11A;
		break;
	case CHANNEL_G:
		ee_mode = AR5K_EEPROM_MODE_11G;
		break;
	default:
	case CHANNEL_B:
		ee_mode = AR5K_EEPROM_MODE_11B;
		break;
	}

=======
	ee_mode = ath5k_eeprom_mode_from_channel(ah->ah_current_channel);
>>>>>>> 33af8813

	/* completed NF calibration, test threshold */
	nf = ath5k_hw_read_measured_noise_floor(ah);
	threshold = ee->ee_noise_floor_thr[ee_mode];

	if (nf > threshold) {
		ATH5K_DBG(ah->ah_sc, ATH5K_DEBUG_CALIBRATE,
			"noise floor failure detected; "
			"read %d, threshold %d\n",
			nf, threshold);

		nf = AR5K_TUNE_CCA_MAX_GOOD_VALUE;
	}

	ath5k_hw_update_nfcal_hist(ah, nf);
	nf = ath5k_hw_get_median_noise_floor(ah);

	/* load noise floor (in .5 dBm) so the hardware will use it */
	val = ath5k_hw_reg_read(ah, AR5K_PHY_NF) & ~AR5K_PHY_NF_M;
	val |= (nf * 2) & AR5K_PHY_NF_M;
	ath5k_hw_reg_write(ah, val, AR5K_PHY_NF);

	AR5K_REG_MASKED_BITS(ah, AR5K_PHY_AGCCTL, AR5K_PHY_AGCCTL_NF,
		~(AR5K_PHY_AGCCTL_NF_EN | AR5K_PHY_AGCCTL_NF_NOUPDATE));

	ath5k_hw_register_timeout(ah, AR5K_PHY_AGCCTL, AR5K_PHY_AGCCTL_NF,
		0, false);

	/*
	 * Load a high max CCA Power value (-50 dBm in .5 dBm units)
	 * so that we're not capped by the median we just loaded.
	 * This will be used as the initial value for the next noise
	 * floor calibration.
	 */
	val = (val & ~AR5K_PHY_NF_M) | ((-50 * 2) & AR5K_PHY_NF_M);
	ath5k_hw_reg_write(ah, val, AR5K_PHY_NF);
	AR5K_REG_ENABLE_BITS(ah, AR5K_PHY_AGCCTL,
		AR5K_PHY_AGCCTL_NF_EN |
		AR5K_PHY_AGCCTL_NF_NOUPDATE |
		AR5K_PHY_AGCCTL_NF);

	ah->ah_noise_floor = nf;

	ATH5K_DBG(ah->ah_sc, ATH5K_DEBUG_CALIBRATE,
		"noise floor calibrated: %d\n", nf);
}

/*
 * Perform a PHY calibration on RF5110
 * -Fix BPSK/QAM Constellation (I/Q correction)
 */
static int ath5k_hw_rf5110_calibrate(struct ath5k_hw *ah,
		struct ieee80211_channel *channel)
{
	u32 phy_sig, phy_agc, phy_sat, beacon;
	int ret;

	/*
	 * Disable beacons and RX/TX queues, wait
	 */
	AR5K_REG_ENABLE_BITS(ah, AR5K_DIAG_SW_5210,
		AR5K_DIAG_SW_DIS_TX_5210 | AR5K_DIAG_SW_DIS_RX_5210);
	beacon = ath5k_hw_reg_read(ah, AR5K_BEACON_5210);
	ath5k_hw_reg_write(ah, beacon & ~AR5K_BEACON_ENABLE, AR5K_BEACON_5210);

	mdelay(2);

	/*
	 * Set the channel (with AGC turned off)
	 */
	AR5K_REG_ENABLE_BITS(ah, AR5K_PHY_AGC, AR5K_PHY_AGC_DISABLE);
	udelay(10);
	ret = ath5k_hw_channel(ah, channel);

	/*
	 * Activate PHY and wait
	 */
	ath5k_hw_reg_write(ah, AR5K_PHY_ACT_ENABLE, AR5K_PHY_ACT);
	mdelay(1);

	AR5K_REG_DISABLE_BITS(ah, AR5K_PHY_AGC, AR5K_PHY_AGC_DISABLE);

	if (ret)
		return ret;

	/*
	 * Calibrate the radio chip
	 */

	/* Remember normal state */
	phy_sig = ath5k_hw_reg_read(ah, AR5K_PHY_SIG);
	phy_agc = ath5k_hw_reg_read(ah, AR5K_PHY_AGCCOARSE);
	phy_sat = ath5k_hw_reg_read(ah, AR5K_PHY_ADCSAT);

	/* Update radio registers */
	ath5k_hw_reg_write(ah, (phy_sig & ~(AR5K_PHY_SIG_FIRPWR)) |
		AR5K_REG_SM(-1, AR5K_PHY_SIG_FIRPWR), AR5K_PHY_SIG);

	ath5k_hw_reg_write(ah, (phy_agc & ~(AR5K_PHY_AGCCOARSE_HI |
			AR5K_PHY_AGCCOARSE_LO)) |
		AR5K_REG_SM(-1, AR5K_PHY_AGCCOARSE_HI) |
		AR5K_REG_SM(-127, AR5K_PHY_AGCCOARSE_LO), AR5K_PHY_AGCCOARSE);

	ath5k_hw_reg_write(ah, (phy_sat & ~(AR5K_PHY_ADCSAT_ICNT |
			AR5K_PHY_ADCSAT_THR)) |
		AR5K_REG_SM(2, AR5K_PHY_ADCSAT_ICNT) |
		AR5K_REG_SM(12, AR5K_PHY_ADCSAT_THR), AR5K_PHY_ADCSAT);

	udelay(20);

	AR5K_REG_ENABLE_BITS(ah, AR5K_PHY_AGC, AR5K_PHY_AGC_DISABLE);
	udelay(10);
	ath5k_hw_reg_write(ah, AR5K_PHY_RFSTG_DISABLE, AR5K_PHY_RFSTG);
	AR5K_REG_DISABLE_BITS(ah, AR5K_PHY_AGC, AR5K_PHY_AGC_DISABLE);

	mdelay(1);

	/*
	 * Enable calibration and wait until completion
	 */
	AR5K_REG_ENABLE_BITS(ah, AR5K_PHY_AGCCTL, AR5K_PHY_AGCCTL_CAL);

	ret = ath5k_hw_register_timeout(ah, AR5K_PHY_AGCCTL,
			AR5K_PHY_AGCCTL_CAL, 0, false);

	/* Reset to normal state */
	ath5k_hw_reg_write(ah, phy_sig, AR5K_PHY_SIG);
	ath5k_hw_reg_write(ah, phy_agc, AR5K_PHY_AGCCOARSE);
	ath5k_hw_reg_write(ah, phy_sat, AR5K_PHY_ADCSAT);

	if (ret) {
		ATH5K_ERR(ah->ah_sc, "calibration timeout (%uMHz)\n",
				channel->center_freq);
		return ret;
	}

	/*
	 * Re-enable RX/TX and beacons
	 */
	AR5K_REG_DISABLE_BITS(ah, AR5K_DIAG_SW_5210,
		AR5K_DIAG_SW_DIS_TX_5210 | AR5K_DIAG_SW_DIS_RX_5210);
	ath5k_hw_reg_write(ah, beacon, AR5K_BEACON_5210);

	return 0;
}

/*
 * Perform I/Q calibration on RF5111/5112 and newer chips
 */
static int
ath5k_hw_rf511x_iq_calibrate(struct ath5k_hw *ah)
{
	u32 i_pwr, q_pwr;
	s32 iq_corr, i_coff, i_coffd, q_coff, q_coffd;
	int i;

	if (!ah->ah_calibration ||
		ath5k_hw_reg_read(ah, AR5K_PHY_IQ) & AR5K_PHY_IQ_RUN)
		return 0;

	/* Calibration has finished, get the results and re-run */
	/* work around empty results which can apparently happen on 5212 */
	for (i = 0; i <= 10; i++) {
		iq_corr = ath5k_hw_reg_read(ah, AR5K_PHY_IQRES_CAL_CORR);
		i_pwr = ath5k_hw_reg_read(ah, AR5K_PHY_IQRES_CAL_PWR_I);
		q_pwr = ath5k_hw_reg_read(ah, AR5K_PHY_IQRES_CAL_PWR_Q);
		ATH5K_DBG_UNLIMIT(ah->ah_sc, ATH5K_DEBUG_CALIBRATE,
			"iq_corr:%x i_pwr:%x q_pwr:%x", iq_corr, i_pwr, q_pwr);
		if (i_pwr && q_pwr)
			break;
	}

	i_coffd = ((i_pwr >> 1) + (q_pwr >> 1)) >> 7;

	if (ah->ah_version == AR5K_AR5211)
		q_coffd = q_pwr >> 6;
	else
		q_coffd = q_pwr >> 7;

	/* protect against divide by 0 and loss of sign bits */
	if (i_coffd == 0 || q_coffd < 2)
		return 0;

	i_coff = (-iq_corr) / i_coffd;
	i_coff = clamp(i_coff, -32, 31); /* signed 6 bit */

	if (ah->ah_version == AR5K_AR5211)
		q_coff = (i_pwr / q_coffd) - 64;
	else
		q_coff = (i_pwr / q_coffd) - 128;
	q_coff = clamp(q_coff, -16, 15); /* signed 5 bit */

	ATH5K_DBG_UNLIMIT(ah->ah_sc, ATH5K_DEBUG_CALIBRATE,
			"new I:%d Q:%d (i_coffd:%x q_coffd:%x)",
			i_coff, q_coff, i_coffd, q_coffd);

	/* Commit new I/Q values (set enable bit last to match HAL sources) */
	AR5K_REG_WRITE_BITS(ah, AR5K_PHY_IQ, AR5K_PHY_IQ_CORR_Q_I_COFF, i_coff);
	AR5K_REG_WRITE_BITS(ah, AR5K_PHY_IQ, AR5K_PHY_IQ_CORR_Q_Q_COFF, q_coff);
	AR5K_REG_ENABLE_BITS(ah, AR5K_PHY_IQ, AR5K_PHY_IQ_CORR_ENABLE);

	/* Re-enable calibration -if we don't we'll commit
	 * the same values again and again */
	AR5K_REG_WRITE_BITS(ah, AR5K_PHY_IQ,
			AR5K_PHY_IQ_CAL_NUM_LOG_MAX, 15);
	AR5K_REG_ENABLE_BITS(ah, AR5K_PHY_IQ, AR5K_PHY_IQ_RUN);

	return 0;
}

/*
 * Perform a PHY calibration
 */
int ath5k_hw_phy_calibrate(struct ath5k_hw *ah,
		struct ieee80211_channel *channel)
{
	int ret;

	if (ah->ah_radio == AR5K_RF5110)
		ret = ath5k_hw_rf5110_calibrate(ah, channel);
	else {
		ret = ath5k_hw_rf511x_iq_calibrate(ah);
		ath5k_hw_request_rfgain_probe(ah);
	}

	return ret;
}


/***************************\
* Spur mitigation functions *
\***************************/

static void
ath5k_hw_set_spur_mitigation_filter(struct ath5k_hw *ah,
				struct ieee80211_channel *channel)
{
	struct ath5k_eeprom_info *ee = &ah->ah_capabilities.cap_eeprom;
	u32 mag_mask[4] = {0, 0, 0, 0};
	u32 pilot_mask[2] = {0, 0};
	/* Note: fbin values are scaled up by 2 */
	u16 spur_chan_fbin, chan_fbin, symbol_width, spur_detection_window;
	s32 spur_delta_phase, spur_freq_sigma_delta;
	s32 spur_offset, num_symbols_x16;
	u8 num_symbol_offsets, i, freq_band;

	/* Convert current frequency to fbin value (the same way channels
	 * are stored on EEPROM, check out ath5k_eeprom_bin2freq) and scale
	 * up by 2 so we can compare it later */
	if (channel->hw_value & CHANNEL_2GHZ) {
		chan_fbin = (channel->center_freq - 2300) * 10;
		freq_band = AR5K_EEPROM_BAND_2GHZ;
	} else {
		chan_fbin = (channel->center_freq - 4900) * 10;
		freq_band = AR5K_EEPROM_BAND_5GHZ;
	}

	/* Check if any spur_chan_fbin from EEPROM is
	 * within our current channel's spur detection range */
	spur_chan_fbin = AR5K_EEPROM_NO_SPUR;
	spur_detection_window = AR5K_SPUR_CHAN_WIDTH;
	/* XXX: Half/Quarter channels ?*/
	if (ah->ah_bwmode == AR5K_BWMODE_40MHZ)
		spur_detection_window *= 2;

	for (i = 0; i < AR5K_EEPROM_N_SPUR_CHANS; i++) {
		spur_chan_fbin = ee->ee_spur_chans[i][freq_band];

		/* Note: mask cleans AR5K_EEPROM_NO_SPUR flag
		 * so it's zero if we got nothing from EEPROM */
		if (spur_chan_fbin == AR5K_EEPROM_NO_SPUR) {
			spur_chan_fbin &= AR5K_EEPROM_SPUR_CHAN_MASK;
			break;
		}

		if ((chan_fbin - spur_detection_window <=
		(spur_chan_fbin & AR5K_EEPROM_SPUR_CHAN_MASK)) &&
		(chan_fbin + spur_detection_window >=
		(spur_chan_fbin & AR5K_EEPROM_SPUR_CHAN_MASK))) {
			spur_chan_fbin &= AR5K_EEPROM_SPUR_CHAN_MASK;
			break;
		}
	}

	/* We need to enable spur filter for this channel */
	if (spur_chan_fbin) {
		spur_offset = spur_chan_fbin - chan_fbin;
		/*
		 * Calculate deltas:
		 * spur_freq_sigma_delta -> spur_offset / sample_freq << 21
		 * spur_delta_phase -> spur_offset / chip_freq << 11
		 * Note: Both values have 100Hz resolution
		 */
		switch (ah->ah_bwmode) {
		case AR5K_BWMODE_40MHZ:
			/* Both sample_freq and chip_freq are 80MHz */
			spur_delta_phase = (spur_offset << 16) / 25;
			spur_freq_sigma_delta = (spur_delta_phase >> 10);
			symbol_width = AR5K_SPUR_SYMBOL_WIDTH_BASE_100Hz * 2;
			break;
		case AR5K_BWMODE_10MHZ:
			/* Both sample_freq and chip_freq are 20MHz (?) */
			spur_delta_phase = (spur_offset << 18) / 25;
			spur_freq_sigma_delta = (spur_delta_phase >> 10);
			symbol_width = AR5K_SPUR_SYMBOL_WIDTH_BASE_100Hz / 2;
		case AR5K_BWMODE_5MHZ:
			/* Both sample_freq and chip_freq are 10MHz (?) */
			spur_delta_phase = (spur_offset << 19) / 25;
			spur_freq_sigma_delta = (spur_delta_phase >> 10);
			symbol_width = AR5K_SPUR_SYMBOL_WIDTH_BASE_100Hz / 4;
		default:
			if (channel->hw_value == CHANNEL_A) {
				/* Both sample_freq and chip_freq are 40MHz */
				spur_delta_phase = (spur_offset << 17) / 25;
				spur_freq_sigma_delta =
						(spur_delta_phase >> 10);
				symbol_width =
					AR5K_SPUR_SYMBOL_WIDTH_BASE_100Hz;
			} else {
				/* sample_freq -> 40MHz chip_freq -> 44MHz
				 * (for b compatibility) */
				spur_delta_phase = (spur_offset << 17) / 25;
				spur_freq_sigma_delta =
						(spur_offset << 8) / 55;
				symbol_width =
					AR5K_SPUR_SYMBOL_WIDTH_BASE_100Hz;
			}
			break;
		}

		/* Calculate pilot and magnitude masks */

		/* Scale up spur_offset by 1000 to switch to 100HZ resolution
		 * and divide by symbol_width to find how many symbols we have
		 * Note: number of symbols is scaled up by 16 */
		num_symbols_x16 = ((spur_offset * 1000) << 4) / symbol_width;

		/* Spur is on a symbol if num_symbols_x16 % 16 is zero */
		if (!(num_symbols_x16 & 0xF))
			/* _X_ */
			num_symbol_offsets = 3;
		else
			/* _xx_ */
			num_symbol_offsets = 4;

		for (i = 0; i < num_symbol_offsets; i++) {

			/* Calculate pilot mask */
			s32 curr_sym_off =
				(num_symbols_x16 / 16) + i + 25;

			/* Pilot magnitude mask seems to be a way to
			 * declare the boundaries for our detection
			 * window or something, it's 2 for the middle
			 * value(s) where the symbol is expected to be
			 * and 1 on the boundary values */
			u8 plt_mag_map =
				(i == 0 || i == (num_symbol_offsets - 1))
								? 1 : 2;

			if (curr_sym_off >= 0 && curr_sym_off <= 32) {
				if (curr_sym_off <= 25)
					pilot_mask[0] |= 1 << curr_sym_off;
				else if (curr_sym_off >= 27)
					pilot_mask[0] |= 1 << (curr_sym_off - 1);
			} else if (curr_sym_off >= 33 && curr_sym_off <= 52)
				pilot_mask[1] |= 1 << (curr_sym_off - 33);

			/* Calculate magnitude mask (for viterbi decoder) */
			if (curr_sym_off >= -1 && curr_sym_off <= 14)
				mag_mask[0] |=
					plt_mag_map << (curr_sym_off + 1) * 2;
			else if (curr_sym_off >= 15 && curr_sym_off <= 30)
				mag_mask[1] |=
					plt_mag_map << (curr_sym_off - 15) * 2;
			else if (curr_sym_off >= 31 && curr_sym_off <= 46)
				mag_mask[2] |=
					plt_mag_map << (curr_sym_off - 31) * 2;
			else if (curr_sym_off >= 47 && curr_sym_off <= 53)
				mag_mask[3] |=
					plt_mag_map << (curr_sym_off - 47) * 2;

		}

		/* Write settings on hw to enable spur filter */
		AR5K_REG_WRITE_BITS(ah, AR5K_PHY_BIN_MASK_CTL,
					AR5K_PHY_BIN_MASK_CTL_RATE, 0xff);
		/* XXX: Self correlator also ? */
		AR5K_REG_ENABLE_BITS(ah, AR5K_PHY_IQ,
					AR5K_PHY_IQ_PILOT_MASK_EN |
					AR5K_PHY_IQ_CHAN_MASK_EN |
					AR5K_PHY_IQ_SPUR_FILT_EN);

		/* Set delta phase and freq sigma delta */
		ath5k_hw_reg_write(ah,
				AR5K_REG_SM(spur_delta_phase,
					AR5K_PHY_TIMING_11_SPUR_DELTA_PHASE) |
				AR5K_REG_SM(spur_freq_sigma_delta,
				AR5K_PHY_TIMING_11_SPUR_FREQ_SD) |
				AR5K_PHY_TIMING_11_USE_SPUR_IN_AGC,
				AR5K_PHY_TIMING_11);

		/* Write pilot masks */
		ath5k_hw_reg_write(ah, pilot_mask[0], AR5K_PHY_TIMING_7);
		AR5K_REG_WRITE_BITS(ah, AR5K_PHY_TIMING_8,
					AR5K_PHY_TIMING_8_PILOT_MASK_2,
					pilot_mask[1]);

		ath5k_hw_reg_write(ah, pilot_mask[0], AR5K_PHY_TIMING_9);
		AR5K_REG_WRITE_BITS(ah, AR5K_PHY_TIMING_10,
					AR5K_PHY_TIMING_10_PILOT_MASK_2,
					pilot_mask[1]);

		/* Write magnitude masks */
		ath5k_hw_reg_write(ah, mag_mask[0], AR5K_PHY_BIN_MASK_1);
		ath5k_hw_reg_write(ah, mag_mask[1], AR5K_PHY_BIN_MASK_2);
		ath5k_hw_reg_write(ah, mag_mask[2], AR5K_PHY_BIN_MASK_3);
		AR5K_REG_WRITE_BITS(ah, AR5K_PHY_BIN_MASK_CTL,
					AR5K_PHY_BIN_MASK_CTL_MASK_4,
					mag_mask[3]);

		ath5k_hw_reg_write(ah, mag_mask[0], AR5K_PHY_BIN_MASK2_1);
		ath5k_hw_reg_write(ah, mag_mask[1], AR5K_PHY_BIN_MASK2_2);
		ath5k_hw_reg_write(ah, mag_mask[2], AR5K_PHY_BIN_MASK2_3);
		AR5K_REG_WRITE_BITS(ah, AR5K_PHY_BIN_MASK2_4,
					AR5K_PHY_BIN_MASK2_4_MASK_4,
					mag_mask[3]);

	} else if (ath5k_hw_reg_read(ah, AR5K_PHY_IQ) &
	AR5K_PHY_IQ_SPUR_FILT_EN) {
		/* Clean up spur mitigation settings and disable fliter */
		AR5K_REG_WRITE_BITS(ah, AR5K_PHY_BIN_MASK_CTL,
					AR5K_PHY_BIN_MASK_CTL_RATE, 0);
		AR5K_REG_DISABLE_BITS(ah, AR5K_PHY_IQ,
					AR5K_PHY_IQ_PILOT_MASK_EN |
					AR5K_PHY_IQ_CHAN_MASK_EN |
					AR5K_PHY_IQ_SPUR_FILT_EN);
		ath5k_hw_reg_write(ah, 0, AR5K_PHY_TIMING_11);

		/* Clear pilot masks */
		ath5k_hw_reg_write(ah, 0, AR5K_PHY_TIMING_7);
		AR5K_REG_WRITE_BITS(ah, AR5K_PHY_TIMING_8,
					AR5K_PHY_TIMING_8_PILOT_MASK_2,
					0);

		ath5k_hw_reg_write(ah, 0, AR5K_PHY_TIMING_9);
		AR5K_REG_WRITE_BITS(ah, AR5K_PHY_TIMING_10,
					AR5K_PHY_TIMING_10_PILOT_MASK_2,
					0);

		/* Clear magnitude masks */
		ath5k_hw_reg_write(ah, 0, AR5K_PHY_BIN_MASK_1);
		ath5k_hw_reg_write(ah, 0, AR5K_PHY_BIN_MASK_2);
		ath5k_hw_reg_write(ah, 0, AR5K_PHY_BIN_MASK_3);
		AR5K_REG_WRITE_BITS(ah, AR5K_PHY_BIN_MASK_CTL,
					AR5K_PHY_BIN_MASK_CTL_MASK_4,
					0);

		ath5k_hw_reg_write(ah, 0, AR5K_PHY_BIN_MASK2_1);
		ath5k_hw_reg_write(ah, 0, AR5K_PHY_BIN_MASK2_2);
		ath5k_hw_reg_write(ah, 0, AR5K_PHY_BIN_MASK2_3);
		AR5K_REG_WRITE_BITS(ah, AR5K_PHY_BIN_MASK2_4,
					AR5K_PHY_BIN_MASK2_4_MASK_4,
					0);
	}
}


/*****************\
* Antenna control *
\*****************/

static void /*TODO:Boundary check*/
ath5k_hw_set_def_antenna(struct ath5k_hw *ah, u8 ant)
{
	if (ah->ah_version != AR5K_AR5210)
		ath5k_hw_reg_write(ah, ant & 0x7, AR5K_DEFAULT_ANTENNA);
}

/*
 * Enable/disable fast rx antenna diversity
 */
static void
ath5k_hw_set_fast_div(struct ath5k_hw *ah, u8 ee_mode, bool enable)
{
	switch (ee_mode) {
	case AR5K_EEPROM_MODE_11G:
		/* XXX: This is set to
		 * disabled on initvals !!! */
	case AR5K_EEPROM_MODE_11A:
		if (enable)
			AR5K_REG_DISABLE_BITS(ah, AR5K_PHY_AGCCTL,
					AR5K_PHY_AGCCTL_OFDM_DIV_DIS);
		else
			AR5K_REG_ENABLE_BITS(ah, AR5K_PHY_AGCCTL,
					AR5K_PHY_AGCCTL_OFDM_DIV_DIS);
		break;
	case AR5K_EEPROM_MODE_11B:
		AR5K_REG_ENABLE_BITS(ah, AR5K_PHY_AGCCTL,
					AR5K_PHY_AGCCTL_OFDM_DIV_DIS);
		break;
	default:
		return;
	}

	if (enable) {
		AR5K_REG_WRITE_BITS(ah, AR5K_PHY_RESTART,
				AR5K_PHY_RESTART_DIV_GC, 4);

		AR5K_REG_ENABLE_BITS(ah, AR5K_PHY_FAST_ANT_DIV,
					AR5K_PHY_FAST_ANT_DIV_EN);
	} else {
		AR5K_REG_WRITE_BITS(ah, AR5K_PHY_RESTART,
				AR5K_PHY_RESTART_DIV_GC, 0);

		AR5K_REG_DISABLE_BITS(ah, AR5K_PHY_FAST_ANT_DIV,
					AR5K_PHY_FAST_ANT_DIV_EN);
	}
}

void
ath5k_hw_set_antenna_switch(struct ath5k_hw *ah, u8 ee_mode)
{
	u8 ant0, ant1;

	/*
	 * In case a fixed antenna was set as default
	 * use the same switch table twice.
	 */
	if (ah->ah_ant_mode == AR5K_ANTMODE_FIXED_A)
		ant0 = ant1 = AR5K_ANT_SWTABLE_A;
	else if (ah->ah_ant_mode == AR5K_ANTMODE_FIXED_B)
		ant0 = ant1 = AR5K_ANT_SWTABLE_B;
	else {
		ant0 = AR5K_ANT_SWTABLE_A;
		ant1 = AR5K_ANT_SWTABLE_B;
	}

	/* Set antenna idle switch table */
	AR5K_REG_WRITE_BITS(ah, AR5K_PHY_ANT_CTL,
			AR5K_PHY_ANT_CTL_SWTABLE_IDLE,
			(ah->ah_ant_ctl[ee_mode][AR5K_ANT_CTL] |
			AR5K_PHY_ANT_CTL_TXRX_EN));

	/* Set antenna switch tables */
	ath5k_hw_reg_write(ah, ah->ah_ant_ctl[ee_mode][ant0],
		AR5K_PHY_ANT_SWITCH_TABLE_0);
	ath5k_hw_reg_write(ah, ah->ah_ant_ctl[ee_mode][ant1],
		AR5K_PHY_ANT_SWITCH_TABLE_1);
}

/*
 * Set antenna operating mode
 */
void
ath5k_hw_set_antenna_mode(struct ath5k_hw *ah, u8 ant_mode)
{
	struct ieee80211_channel *channel = ah->ah_current_channel;
	bool use_def_for_tx, update_def_on_tx, use_def_for_rts, fast_div;
	bool use_def_for_sg;
	int ee_mode;
	u8 def_ant, tx_ant;
	u32 sta_id1 = 0;

	/* if channel is not initialized yet we can't set the antennas
	 * so just store the mode. it will be set on the next reset */
	if (channel == NULL) {
		ah->ah_ant_mode = ant_mode;
		return;
	}

	def_ant = ah->ah_def_ant;

<<<<<<< HEAD
	switch (channel->hw_value & CHANNEL_MODES) {
	case CHANNEL_A:
	case CHANNEL_XR:
		ee_mode = AR5K_EEPROM_MODE_11A;
		break;
	case CHANNEL_G:
		ee_mode = AR5K_EEPROM_MODE_11G;
		break;
	case CHANNEL_B:
		ee_mode = AR5K_EEPROM_MODE_11B;
		break;
	default:
=======
	ee_mode = ath5k_eeprom_mode_from_channel(channel);
	if (ee_mode < 0) {
>>>>>>> 33af8813
		ATH5K_ERR(ah->ah_sc,
			"invalid channel: %d\n", channel->center_freq);
		return;
	}

	switch (ant_mode) {
	case AR5K_ANTMODE_DEFAULT:
		tx_ant = 0;
		use_def_for_tx = false;
		update_def_on_tx = false;
		use_def_for_rts = false;
		use_def_for_sg = false;
		fast_div = true;
		break;
	case AR5K_ANTMODE_FIXED_A:
		def_ant = 1;
		tx_ant = 1;
		use_def_for_tx = true;
		update_def_on_tx = false;
		use_def_for_rts = true;
		use_def_for_sg = true;
		fast_div = false;
		break;
	case AR5K_ANTMODE_FIXED_B:
		def_ant = 2;
		tx_ant = 2;
		use_def_for_tx = true;
		update_def_on_tx = false;
		use_def_for_rts = true;
		use_def_for_sg = true;
		fast_div = false;
		break;
	case AR5K_ANTMODE_SINGLE_AP:
		def_ant = 1;	/* updated on tx */
		tx_ant = 0;
		use_def_for_tx = true;
		update_def_on_tx = true;
		use_def_for_rts = true;
		use_def_for_sg = true;
		fast_div = true;
		break;
	case AR5K_ANTMODE_SECTOR_AP:
		tx_ant = 1;	/* variable */
		use_def_for_tx = false;
		update_def_on_tx = false;
		use_def_for_rts = true;
		use_def_for_sg = false;
		fast_div = false;
		break;
	case AR5K_ANTMODE_SECTOR_STA:
		tx_ant = 1;	/* variable */
		use_def_for_tx = true;
		update_def_on_tx = false;
		use_def_for_rts = true;
		use_def_for_sg = false;
		fast_div = true;
		break;
	case AR5K_ANTMODE_DEBUG:
		def_ant = 1;
		tx_ant = 2;
		use_def_for_tx = false;
		update_def_on_tx = false;
		use_def_for_rts = false;
		use_def_for_sg = false;
		fast_div = false;
		break;
	default:
		return;
	}

	ah->ah_tx_ant = tx_ant;
	ah->ah_ant_mode = ant_mode;
	ah->ah_def_ant = def_ant;

	sta_id1 |= use_def_for_tx ? AR5K_STA_ID1_DEFAULT_ANTENNA : 0;
	sta_id1 |= update_def_on_tx ? AR5K_STA_ID1_DESC_ANTENNA : 0;
	sta_id1 |= use_def_for_rts ? AR5K_STA_ID1_RTS_DEF_ANTENNA : 0;
	sta_id1 |= use_def_for_sg ? AR5K_STA_ID1_SELFGEN_DEF_ANT : 0;

	AR5K_REG_DISABLE_BITS(ah, AR5K_STA_ID1, AR5K_STA_ID1_ANTENNA_SETTINGS);

	if (sta_id1)
		AR5K_REG_ENABLE_BITS(ah, AR5K_STA_ID1, sta_id1);

	ath5k_hw_set_antenna_switch(ah, ee_mode);
	/* Note: set diversity before default antenna
	 * because it won't work correctly */
	ath5k_hw_set_fast_div(ah, ee_mode, fast_div);
	ath5k_hw_set_def_antenna(ah, def_ant);
}


/****************\
* TX power setup *
\****************/

/*
 * Helper functions
 */

/*
 * Do linear interpolation between two given (x, y) points
 */
static s16
ath5k_get_interpolated_value(s16 target, s16 x_left, s16 x_right,
					s16 y_left, s16 y_right)
{
	s16 ratio, result;

	/* Avoid divide by zero and skip interpolation
	 * if we have the same point */
	if ((x_left == x_right) || (y_left == y_right))
		return y_left;

	/*
	 * Since we use ints and not fps, we need to scale up in
	 * order to get a sane ratio value (or else we 'll eg. get
	 * always 1 instead of 1.25, 1.75 etc). We scale up by 100
	 * to have some accuracy both for 0.5 and 0.25 steps.
	 */
	ratio = ((100 * y_right - 100 * y_left)/(x_right - x_left));

	/* Now scale down to be in range */
	result = y_left + (ratio * (target - x_left) / 100);

	return result;
}

/*
 * Find vertical boundary (min pwr) for the linear PCDAC curve.
 *
 * Since we have the top of the curve and we draw the line below
 * until we reach 1 (1 pcdac step) we need to know which point
 * (x value) that is so that we don't go below y axis and have negative
 * pcdac values when creating the curve, or fill the table with zeroes.
 */
static s16
ath5k_get_linear_pcdac_min(const u8 *stepL, const u8 *stepR,
				const s16 *pwrL, const s16 *pwrR)
{
	s8 tmp;
	s16 min_pwrL, min_pwrR;
	s16 pwr_i;

	/* Some vendors write the same pcdac value twice !!! */
	if (stepL[0] == stepL[1] || stepR[0] == stepR[1])
		return max(pwrL[0], pwrR[0]);

	if (pwrL[0] == pwrL[1])
		min_pwrL = pwrL[0];
	else {
		pwr_i = pwrL[0];
		do {
			pwr_i--;
			tmp = (s8) ath5k_get_interpolated_value(pwr_i,
							pwrL[0], pwrL[1],
							stepL[0], stepL[1]);
		} while (tmp > 1);

		min_pwrL = pwr_i;
	}

	if (pwrR[0] == pwrR[1])
		min_pwrR = pwrR[0];
	else {
		pwr_i = pwrR[0];
		do {
			pwr_i--;
			tmp = (s8) ath5k_get_interpolated_value(pwr_i,
							pwrR[0], pwrR[1],
							stepR[0], stepR[1]);
		} while (tmp > 1);

		min_pwrR = pwr_i;
	}

	/* Keep the right boundary so that it works for both curves */
	return max(min_pwrL, min_pwrR);
}

/*
 * Interpolate (pwr,vpd) points to create a Power to PDADC or a
 * Power to PCDAC curve.
 *
 * Each curve has power on x axis (in 0.5dB units) and PCDAC/PDADC
 * steps (offsets) on y axis. Power can go up to 31.5dB and max
 * PCDAC/PDADC step for each curve is 64 but we can write more than
 * one curves on hw so we can go up to 128 (which is the max step we
 * can write on the final table).
 *
 * We write y values (PCDAC/PDADC steps) on hw.
 */
static void
ath5k_create_power_curve(s16 pmin, s16 pmax,
			const s16 *pwr, const u8 *vpd,
			u8 num_points,
			u8 *vpd_table, u8 type)
{
	u8 idx[2] = { 0, 1 };
	s16 pwr_i = 2*pmin;
	int i;

	if (num_points < 2)
		return;

	/* We want the whole line, so adjust boundaries
	 * to cover the entire power range. Note that
	 * power values are already 0.25dB so no need
	 * to multiply pwr_i by 2 */
	if (type == AR5K_PWRTABLE_LINEAR_PCDAC) {
		pwr_i = pmin;
		pmin = 0;
		pmax = 63;
	}

	/* Find surrounding turning points (TPs)
	 * and interpolate between them */
	for (i = 0; (i <= (u16) (pmax - pmin)) &&
	(i < AR5K_EEPROM_POWER_TABLE_SIZE); i++) {

		/* We passed the right TP, move to the next set of TPs
		 * if we pass the last TP, extrapolate above using the last
		 * two TPs for ratio */
		if ((pwr_i > pwr[idx[1]]) && (idx[1] < num_points - 1)) {
			idx[0]++;
			idx[1]++;
		}

		vpd_table[i] = (u8) ath5k_get_interpolated_value(pwr_i,
						pwr[idx[0]], pwr[idx[1]],
						vpd[idx[0]], vpd[idx[1]]);

		/* Increase by 0.5dB
		 * (0.25 dB units) */
		pwr_i += 2;
	}
}

/*
 * Get the surrounding per-channel power calibration piers
 * for a given frequency so that we can interpolate between
 * them and come up with an apropriate dataset for our current
 * channel.
 */
static void
ath5k_get_chan_pcal_surrounding_piers(struct ath5k_hw *ah,
			struct ieee80211_channel *channel,
			struct ath5k_chan_pcal_info **pcinfo_l,
			struct ath5k_chan_pcal_info **pcinfo_r)
{
	struct ath5k_eeprom_info *ee = &ah->ah_capabilities.cap_eeprom;
	struct ath5k_chan_pcal_info *pcinfo;
	u8 idx_l, idx_r;
	u8 mode, max, i;
	u32 target = channel->center_freq;

	idx_l = 0;
	idx_r = 0;

	if (!(channel->hw_value & CHANNEL_OFDM)) {
		pcinfo = ee->ee_pwr_cal_b;
		mode = AR5K_EEPROM_MODE_11B;
	} else if (channel->hw_value & CHANNEL_2GHZ) {
		pcinfo = ee->ee_pwr_cal_g;
		mode = AR5K_EEPROM_MODE_11G;
	} else {
		pcinfo = ee->ee_pwr_cal_a;
		mode = AR5K_EEPROM_MODE_11A;
	}
	max = ee->ee_n_piers[mode] - 1;

	/* Frequency is below our calibrated
	 * range. Use the lowest power curve
	 * we have */
	if (target < pcinfo[0].freq) {
		idx_l = idx_r = 0;
		goto done;
	}

	/* Frequency is above our calibrated
	 * range. Use the highest power curve
	 * we have */
	if (target > pcinfo[max].freq) {
		idx_l = idx_r = max;
		goto done;
	}

	/* Frequency is inside our calibrated
	 * channel range. Pick the surrounding
	 * calibration piers so that we can
	 * interpolate */
	for (i = 0; i <= max; i++) {

		/* Frequency matches one of our calibration
		 * piers, no need to interpolate, just use
		 * that calibration pier */
		if (pcinfo[i].freq == target) {
			idx_l = idx_r = i;
			goto done;
		}

		/* We found a calibration pier that's above
		 * frequency, use this pier and the previous
		 * one to interpolate */
		if (target < pcinfo[i].freq) {
			idx_r = i;
			idx_l = idx_r - 1;
			goto done;
		}
	}

done:
	*pcinfo_l = &pcinfo[idx_l];
	*pcinfo_r = &pcinfo[idx_r];
}

/*
 * Get the surrounding per-rate power calibration data
 * for a given frequency and interpolate between power
 * values to set max target power supported by hw for
 * each rate.
 */
static void
ath5k_get_rate_pcal_data(struct ath5k_hw *ah,
			struct ieee80211_channel *channel,
			struct ath5k_rate_pcal_info *rates)
{
	struct ath5k_eeprom_info *ee = &ah->ah_capabilities.cap_eeprom;
	struct ath5k_rate_pcal_info *rpinfo;
	u8 idx_l, idx_r;
	u8 mode, max, i;
	u32 target = channel->center_freq;

	idx_l = 0;
	idx_r = 0;

	if (!(channel->hw_value & CHANNEL_OFDM)) {
		rpinfo = ee->ee_rate_tpwr_b;
		mode = AR5K_EEPROM_MODE_11B;
	} else if (channel->hw_value & CHANNEL_2GHZ) {
		rpinfo = ee->ee_rate_tpwr_g;
		mode = AR5K_EEPROM_MODE_11G;
	} else {
		rpinfo = ee->ee_rate_tpwr_a;
		mode = AR5K_EEPROM_MODE_11A;
	}
	max = ee->ee_rate_target_pwr_num[mode] - 1;

	/* Get the surrounding calibration
	 * piers - same as above */
	if (target < rpinfo[0].freq) {
		idx_l = idx_r = 0;
		goto done;
	}

	if (target > rpinfo[max].freq) {
		idx_l = idx_r = max;
		goto done;
	}

	for (i = 0; i <= max; i++) {

		if (rpinfo[i].freq == target) {
			idx_l = idx_r = i;
			goto done;
		}

		if (target < rpinfo[i].freq) {
			idx_r = i;
			idx_l = idx_r - 1;
			goto done;
		}
	}

done:
	/* Now interpolate power value, based on the frequency */
	rates->freq = target;

	rates->target_power_6to24 =
		ath5k_get_interpolated_value(target, rpinfo[idx_l].freq,
					rpinfo[idx_r].freq,
					rpinfo[idx_l].target_power_6to24,
					rpinfo[idx_r].target_power_6to24);

	rates->target_power_36 =
		ath5k_get_interpolated_value(target, rpinfo[idx_l].freq,
					rpinfo[idx_r].freq,
					rpinfo[idx_l].target_power_36,
					rpinfo[idx_r].target_power_36);

	rates->target_power_48 =
		ath5k_get_interpolated_value(target, rpinfo[idx_l].freq,
					rpinfo[idx_r].freq,
					rpinfo[idx_l].target_power_48,
					rpinfo[idx_r].target_power_48);

	rates->target_power_54 =
		ath5k_get_interpolated_value(target, rpinfo[idx_l].freq,
					rpinfo[idx_r].freq,
					rpinfo[idx_l].target_power_54,
					rpinfo[idx_r].target_power_54);
}

/*
 * Get the max edge power for this channel if
 * we have such data from EEPROM's Conformance Test
 * Limits (CTL), and limit max power if needed.
 */
static void
ath5k_get_max_ctl_power(struct ath5k_hw *ah,
			struct ieee80211_channel *channel)
{
	struct ath_regulatory *regulatory = ath5k_hw_regulatory(ah);
	struct ath5k_eeprom_info *ee = &ah->ah_capabilities.cap_eeprom;
	struct ath5k_edge_power *rep = ee->ee_ctl_pwr;
	u8 *ctl_val = ee->ee_ctl;
	s16 max_chan_pwr = ah->ah_txpower.txp_max_pwr / 4;
	s16 edge_pwr = 0;
	u8 rep_idx;
	u8 i, ctl_mode;
	u8 ctl_idx = 0xFF;
	u32 target = channel->center_freq;

	ctl_mode = ath_regd_get_band_ctl(regulatory, channel->band);

	switch (channel->hw_value & CHANNEL_MODES) {
	case CHANNEL_A:
		if (ah->ah_bwmode == AR5K_BWMODE_40MHZ)
			ctl_mode |= AR5K_CTL_TURBO;
		else
			ctl_mode |= AR5K_CTL_11A;
		break;
	case CHANNEL_G:
		if (ah->ah_bwmode == AR5K_BWMODE_40MHZ)
			ctl_mode |= AR5K_CTL_TURBOG;
		else
			ctl_mode |= AR5K_CTL_11G;
		break;
	case CHANNEL_B:
		ctl_mode |= AR5K_CTL_11B;
		break;
	case CHANNEL_XR:
		/* Fall through */
	default:
		return;
	}

	for (i = 0; i < ee->ee_ctls; i++) {
		if (ctl_val[i] == ctl_mode) {
			ctl_idx = i;
			break;
		}
	}

	/* If we have a CTL dataset available grab it and find the
	 * edge power for our frequency */
	if (ctl_idx == 0xFF)
		return;

	/* Edge powers are sorted by frequency from lower
	 * to higher. Each CTL corresponds to 8 edge power
	 * measurements. */
	rep_idx = ctl_idx * AR5K_EEPROM_N_EDGES;

	/* Don't do boundaries check because we
	 * might have more that one bands defined
	 * for this mode */

	/* Get the edge power that's closer to our
	 * frequency */
	for (i = 0; i < AR5K_EEPROM_N_EDGES; i++) {
		rep_idx += i;
		if (target <= rep[rep_idx].freq)
			edge_pwr = (s16) rep[rep_idx].edge;
	}

	if (edge_pwr)
		ah->ah_txpower.txp_max_pwr = 4*min(edge_pwr, max_chan_pwr);
}


/*
 * Power to PCDAC table functions
 */

/*
 * Fill Power to PCDAC table on RF5111
 *
 * No further processing is needed for RF5111, the only thing we have to
 * do is fill the values below and above calibration range since eeprom data
 * may not cover the entire PCDAC table.
 */
static void
ath5k_fill_pwr_to_pcdac_table(struct ath5k_hw *ah, s16* table_min,
							s16 *table_max)
{
	u8 	*pcdac_out = ah->ah_txpower.txp_pd_table;
	u8	*pcdac_tmp = ah->ah_txpower.tmpL[0];
	u8	pcdac_0, pcdac_n, pcdac_i, pwr_idx, i;
	s16	min_pwr, max_pwr;

	/* Get table boundaries */
	min_pwr = table_min[0];
	pcdac_0 = pcdac_tmp[0];

	max_pwr = table_max[0];
	pcdac_n = pcdac_tmp[table_max[0] - table_min[0]];

	/* Extrapolate below minimum using pcdac_0 */
	pcdac_i = 0;
	for (i = 0; i < min_pwr; i++)
		pcdac_out[pcdac_i++] = pcdac_0;

	/* Copy values from pcdac_tmp */
	pwr_idx = min_pwr;
	for (i = 0 ; pwr_idx <= max_pwr &&
	pcdac_i < AR5K_EEPROM_POWER_TABLE_SIZE; i++) {
		pcdac_out[pcdac_i++] = pcdac_tmp[i];
		pwr_idx++;
	}

	/* Extrapolate above maximum */
	while (pcdac_i < AR5K_EEPROM_POWER_TABLE_SIZE)
		pcdac_out[pcdac_i++] = pcdac_n;

}

/*
 * Combine available XPD Curves and fill Linear Power to PCDAC table
 * on RF5112
 *
 * RFX112 can have up to 2 curves (one for low txpower range and one for
 * higher txpower range). We need to put them both on pcdac_out and place
 * them in the correct location. In case we only have one curve available
 * just fit it on pcdac_out (it's supposed to cover the entire range of
 * available pwr levels since it's always the higher power curve). Extrapolate
 * below and above final table if needed.
 */
static void
ath5k_combine_linear_pcdac_curves(struct ath5k_hw *ah, s16* table_min,
						s16 *table_max, u8 pdcurves)
{
	u8 	*pcdac_out = ah->ah_txpower.txp_pd_table;
	u8	*pcdac_low_pwr;
	u8	*pcdac_high_pwr;
	u8	*pcdac_tmp;
	u8	pwr;
	s16	max_pwr_idx;
	s16	min_pwr_idx;
	s16	mid_pwr_idx = 0;
	/* Edge flag turs on the 7nth bit on the PCDAC
	 * to delcare the higher power curve (force values
	 * to be greater than 64). If we only have one curve
	 * we don't need to set this, if we have 2 curves and
	 * fill the table backwards this can also be used to
	 * switch from higher power curve to lower power curve */
	u8	edge_flag;
	int	i;

	/* When we have only one curve available
	 * that's the higher power curve. If we have
	 * two curves the first is the high power curve
	 * and the next is the low power curve. */
	if (pdcurves > 1) {
		pcdac_low_pwr = ah->ah_txpower.tmpL[1];
		pcdac_high_pwr = ah->ah_txpower.tmpL[0];
		mid_pwr_idx = table_max[1] - table_min[1] - 1;
		max_pwr_idx = (table_max[0] - table_min[0]) / 2;

		/* If table size goes beyond 31.5dB, keep the
		 * upper 31.5dB range when setting tx power.
		 * Note: 126 = 31.5 dB in quarter dB steps */
		if (table_max[0] - table_min[1] > 126)
			min_pwr_idx = table_max[0] - 126;
		else
			min_pwr_idx = table_min[1];

		/* Since we fill table backwards
		 * start from high power curve */
		pcdac_tmp = pcdac_high_pwr;

		edge_flag = 0x40;
	} else {
		pcdac_low_pwr = ah->ah_txpower.tmpL[1]; /* Zeroed */
		pcdac_high_pwr = ah->ah_txpower.tmpL[0];
		min_pwr_idx = table_min[0];
		max_pwr_idx = (table_max[0] - table_min[0]) / 2;
		pcdac_tmp = pcdac_high_pwr;
		edge_flag = 0;
	}

	/* This is used when setting tx power*/
	ah->ah_txpower.txp_min_idx = min_pwr_idx/2;

	/* Fill Power to PCDAC table backwards */
	pwr = max_pwr_idx;
	for (i = 63; i >= 0; i--) {
		/* Entering lower power range, reset
		 * edge flag and set pcdac_tmp to lower
		 * power curve.*/
		if (edge_flag == 0x40 &&
		(2*pwr <= (table_max[1] - table_min[0]) || pwr == 0)) {
			edge_flag = 0x00;
			pcdac_tmp = pcdac_low_pwr;
			pwr = mid_pwr_idx/2;
		}

		/* Don't go below 1, extrapolate below if we have
		 * already swithced to the lower power curve -or
		 * we only have one curve and edge_flag is zero
		 * anyway */
		if (pcdac_tmp[pwr] < 1 && (edge_flag == 0x00)) {
			while (i >= 0) {
				pcdac_out[i] = pcdac_out[i + 1];
				i--;
			}
			break;
		}

		pcdac_out[i] = pcdac_tmp[pwr] | edge_flag;

		/* Extrapolate above if pcdac is greater than
		 * 126 -this can happen because we OR pcdac_out
		 * value with edge_flag on high power curve */
		if (pcdac_out[i] > 126)
			pcdac_out[i] = 126;

		/* Decrease by a 0.5dB step */
		pwr--;
	}
}

/* Write PCDAC values on hw */
static void
ath5k_write_pcdac_table(struct ath5k_hw *ah)
{
	u8 	*pcdac_out = ah->ah_txpower.txp_pd_table;
	int	i;

	/*
	 * Write TX power values
	 */
	for (i = 0; i < (AR5K_EEPROM_POWER_TABLE_SIZE / 2); i++) {
		ath5k_hw_reg_write(ah,
			(((pcdac_out[2*i + 0] << 8 | 0xff) & 0xffff) << 0) |
			(((pcdac_out[2*i + 1] << 8 | 0xff) & 0xffff) << 16),
			AR5K_PHY_PCDAC_TXPOWER(i));
	}
}


/*
 * Power to PDADC table functions
 */

/*
 * Set the gain boundaries and create final Power to PDADC table
 *
 * We can have up to 4 pd curves, we need to do a simmilar process
 * as we do for RF5112. This time we don't have an edge_flag but we
 * set the gain boundaries on a separate register.
 */
static void
ath5k_combine_pwr_to_pdadc_curves(struct ath5k_hw *ah,
			s16 *pwr_min, s16 *pwr_max, u8 pdcurves)
{
	u8 gain_boundaries[AR5K_EEPROM_N_PD_GAINS];
	u8 *pdadc_out = ah->ah_txpower.txp_pd_table;
	u8 *pdadc_tmp;
	s16 pdadc_0;
	u8 pdadc_i, pdadc_n, pwr_step, pdg, max_idx, table_size;
	u8 pd_gain_overlap;

	/* Note: Register value is initialized on initvals
	 * there is no feedback from hw.
	 * XXX: What about pd_gain_overlap from EEPROM ? */
	pd_gain_overlap = (u8) ath5k_hw_reg_read(ah, AR5K_PHY_TPC_RG5) &
		AR5K_PHY_TPC_RG5_PD_GAIN_OVERLAP;

	/* Create final PDADC table */
	for (pdg = 0, pdadc_i = 0; pdg < pdcurves; pdg++) {
		pdadc_tmp = ah->ah_txpower.tmpL[pdg];

		if (pdg == pdcurves - 1)
			/* 2 dB boundary stretch for last
			 * (higher power) curve */
			gain_boundaries[pdg] = pwr_max[pdg] + 4;
		else
			/* Set gain boundary in the middle
			 * between this curve and the next one */
			gain_boundaries[pdg] =
				(pwr_max[pdg] + pwr_min[pdg + 1]) / 2;

		/* Sanity check in case our 2 db stretch got out of
		 * range. */
		if (gain_boundaries[pdg] > AR5K_TUNE_MAX_TXPOWER)
			gain_boundaries[pdg] = AR5K_TUNE_MAX_TXPOWER;

		/* For the first curve (lower power)
		 * start from 0 dB */
		if (pdg == 0)
			pdadc_0 = 0;
		else
			/* For the other curves use the gain overlap */
			pdadc_0 = (gain_boundaries[pdg - 1] - pwr_min[pdg]) -
							pd_gain_overlap;

		/* Force each power step to be at least 0.5 dB */
		if ((pdadc_tmp[1] - pdadc_tmp[0]) > 1)
			pwr_step = pdadc_tmp[1] - pdadc_tmp[0];
		else
			pwr_step = 1;

		/* If pdadc_0 is negative, we need to extrapolate
		 * below this pdgain by a number of pwr_steps */
		while ((pdadc_0 < 0) && (pdadc_i < 128)) {
			s16 tmp = pdadc_tmp[0] + pdadc_0 * pwr_step;
			pdadc_out[pdadc_i++] = (tmp < 0) ? 0 : (u8) tmp;
			pdadc_0++;
		}

		/* Set last pwr level, using gain boundaries */
		pdadc_n = gain_boundaries[pdg] + pd_gain_overlap - pwr_min[pdg];
		/* Limit it to be inside pwr range */
		table_size = pwr_max[pdg] - pwr_min[pdg];
		max_idx = (pdadc_n < table_size) ? pdadc_n : table_size;

		/* Fill pdadc_out table */
		while (pdadc_0 < max_idx && pdadc_i < 128)
			pdadc_out[pdadc_i++] = pdadc_tmp[pdadc_0++];

		/* Need to extrapolate above this pdgain? */
		if (pdadc_n <= max_idx)
			continue;

		/* Force each power step to be at least 0.5 dB */
		if ((pdadc_tmp[table_size - 1] - pdadc_tmp[table_size - 2]) > 1)
			pwr_step = pdadc_tmp[table_size - 1] -
						pdadc_tmp[table_size - 2];
		else
			pwr_step = 1;

		/* Extrapolate above */
		while ((pdadc_0 < (s16) pdadc_n) &&
		(pdadc_i < AR5K_EEPROM_POWER_TABLE_SIZE * 2)) {
			s16 tmp = pdadc_tmp[table_size - 1] +
					(pdadc_0 - max_idx) * pwr_step;
			pdadc_out[pdadc_i++] = (tmp > 127) ? 127 : (u8) tmp;
			pdadc_0++;
		}
	}

	while (pdg < AR5K_EEPROM_N_PD_GAINS) {
		gain_boundaries[pdg] = gain_boundaries[pdg - 1];
		pdg++;
	}

	while (pdadc_i < AR5K_EEPROM_POWER_TABLE_SIZE * 2) {
		pdadc_out[pdadc_i] = pdadc_out[pdadc_i - 1];
		pdadc_i++;
	}

	/* Set gain boundaries */
	ath5k_hw_reg_write(ah,
		AR5K_REG_SM(pd_gain_overlap,
			AR5K_PHY_TPC_RG5_PD_GAIN_OVERLAP) |
		AR5K_REG_SM(gain_boundaries[0],
			AR5K_PHY_TPC_RG5_PD_GAIN_BOUNDARY_1) |
		AR5K_REG_SM(gain_boundaries[1],
			AR5K_PHY_TPC_RG5_PD_GAIN_BOUNDARY_2) |
		AR5K_REG_SM(gain_boundaries[2],
			AR5K_PHY_TPC_RG5_PD_GAIN_BOUNDARY_3) |
		AR5K_REG_SM(gain_boundaries[3],
			AR5K_PHY_TPC_RG5_PD_GAIN_BOUNDARY_4),
		AR5K_PHY_TPC_RG5);

	/* Used for setting rate power table */
	ah->ah_txpower.txp_min_idx = pwr_min[0];

}

/* Write PDADC values on hw */
static void
<<<<<<< HEAD
ath5k_setup_pwr_to_pdadc_table(struct ath5k_hw *ah, u8 ee_mode)
=======
ath5k_write_pwr_to_pdadc_table(struct ath5k_hw *ah, u8 ee_mode)
>>>>>>> 33af8813
{
	struct ath5k_eeprom_info *ee = &ah->ah_capabilities.cap_eeprom;
	u8 *pdadc_out = ah->ah_txpower.txp_pd_table;
	u8 *pdg_to_idx = ee->ee_pdc_to_idx[ee_mode];
	u8 pdcurves = ee->ee_pd_gains[ee_mode];
	u32 reg;
	u8 i;

	/* Select the right pdgain curves */

	/* Clear current settings */
	reg = ath5k_hw_reg_read(ah, AR5K_PHY_TPC_RG1);
	reg &= ~(AR5K_PHY_TPC_RG1_PDGAIN_1 |
		AR5K_PHY_TPC_RG1_PDGAIN_2 |
		AR5K_PHY_TPC_RG1_PDGAIN_3 |
		AR5K_PHY_TPC_RG1_NUM_PD_GAIN);

	/*
	 * Use pd_gains curve from eeprom
	 *
	 * This overrides the default setting from initvals
	 * in case some vendors (e.g. Zcomax) don't use the default
	 * curves. If we don't honor their settings we 'll get a
	 * 5dB (1 * gain overlap ?) drop.
	 */
	reg |= AR5K_REG_SM(pdcurves, AR5K_PHY_TPC_RG1_NUM_PD_GAIN);

	switch (pdcurves) {
	case 3:
		reg |= AR5K_REG_SM(pdg_to_idx[2], AR5K_PHY_TPC_RG1_PDGAIN_3);
		/* Fall through */
	case 2:
		reg |= AR5K_REG_SM(pdg_to_idx[1], AR5K_PHY_TPC_RG1_PDGAIN_2);
		/* Fall through */
	case 1:
		reg |= AR5K_REG_SM(pdg_to_idx[0], AR5K_PHY_TPC_RG1_PDGAIN_1);
		break;
	}
	ath5k_hw_reg_write(ah, reg, AR5K_PHY_TPC_RG1);

	/*
	 * Write TX power values
	 */
	for (i = 0; i < (AR5K_EEPROM_POWER_TABLE_SIZE / 2); i++) {
		ath5k_hw_reg_write(ah,
			((pdadc_out[4*i + 0] & 0xff) << 0) |
			((pdadc_out[4*i + 1] & 0xff) << 8) |
			((pdadc_out[4*i + 2] & 0xff) << 16) |
			((pdadc_out[4*i + 3] & 0xff) << 24),
			AR5K_PHY_PDADC_TXPOWER(i));
	}
}


/*
 * Common code for PCDAC/PDADC tables
 */

/*
 * This is the main function that uses all of the above
 * to set PCDAC/PDADC table on hw for the current channel.
 * This table is used for tx power calibration on the basband,
 * without it we get weird tx power levels and in some cases
 * distorted spectral mask
 */
static int
ath5k_setup_channel_powertable(struct ath5k_hw *ah,
			struct ieee80211_channel *channel,
			u8 ee_mode, u8 type)
{
	struct ath5k_pdgain_info *pdg_L, *pdg_R;
	struct ath5k_chan_pcal_info *pcinfo_L;
	struct ath5k_chan_pcal_info *pcinfo_R;
	struct ath5k_eeprom_info *ee = &ah->ah_capabilities.cap_eeprom;
	u8 *pdg_curve_to_idx = ee->ee_pdc_to_idx[ee_mode];
	s16 table_min[AR5K_EEPROM_N_PD_GAINS];
	s16 table_max[AR5K_EEPROM_N_PD_GAINS];
	u8 *tmpL;
	u8 *tmpR;
	u32 target = channel->center_freq;
	int pdg, i;

	/* Get surounding freq piers for this channel */
	ath5k_get_chan_pcal_surrounding_piers(ah, channel,
						&pcinfo_L,
						&pcinfo_R);

	/* Loop over pd gain curves on
	 * surounding freq piers by index */
	for (pdg = 0; pdg < ee->ee_pd_gains[ee_mode]; pdg++) {

		/* Fill curves in reverse order
		 * from lower power (max gain)
		 * to higher power. Use curve -> idx
		 * backmapping we did on eeprom init */
		u8 idx = pdg_curve_to_idx[pdg];

		/* Grab the needed curves by index */
		pdg_L = &pcinfo_L->pd_curves[idx];
		pdg_R = &pcinfo_R->pd_curves[idx];

		/* Initialize the temp tables */
		tmpL = ah->ah_txpower.tmpL[pdg];
		tmpR = ah->ah_txpower.tmpR[pdg];

		/* Set curve's x boundaries and create
		 * curves so that they cover the same
		 * range (if we don't do that one table
		 * will have values on some range and the
		 * other one won't have any so interpolation
		 * will fail) */
		table_min[pdg] = min(pdg_L->pd_pwr[0],
					pdg_R->pd_pwr[0]) / 2;

		table_max[pdg] = max(pdg_L->pd_pwr[pdg_L->pd_points - 1],
				pdg_R->pd_pwr[pdg_R->pd_points - 1]) / 2;

		/* Now create the curves on surrounding channels
		 * and interpolate if needed to get the final
		 * curve for this gain on this channel */
		switch (type) {
		case AR5K_PWRTABLE_LINEAR_PCDAC:
			/* Override min/max so that we don't loose
			 * accuracy (don't divide by 2) */
			table_min[pdg] = min(pdg_L->pd_pwr[0],
						pdg_R->pd_pwr[0]);

			table_max[pdg] =
				max(pdg_L->pd_pwr[pdg_L->pd_points - 1],
					pdg_R->pd_pwr[pdg_R->pd_points - 1]);

			/* Override minimum so that we don't get
			 * out of bounds while extrapolating
			 * below. Don't do this when we have 2
			 * curves and we are on the high power curve
			 * because table_min is ok in this case */
			if (!(ee->ee_pd_gains[ee_mode] > 1 && pdg == 0)) {

				table_min[pdg] =
					ath5k_get_linear_pcdac_min(pdg_L->pd_step,
								pdg_R->pd_step,
								pdg_L->pd_pwr,
								pdg_R->pd_pwr);

				/* Don't go too low because we will
				 * miss the upper part of the curve.
				 * Note: 126 = 31.5dB (max power supported)
				 * in 0.25dB units */
				if (table_max[pdg] - table_min[pdg] > 126)
					table_min[pdg] = table_max[pdg] - 126;
			}

			/* Fall through */
		case AR5K_PWRTABLE_PWR_TO_PCDAC:
		case AR5K_PWRTABLE_PWR_TO_PDADC:

			ath5k_create_power_curve(table_min[pdg],
						table_max[pdg],
						pdg_L->pd_pwr,
						pdg_L->pd_step,
						pdg_L->pd_points, tmpL, type);

			/* We are in a calibration
			 * pier, no need to interpolate
			 * between freq piers */
			if (pcinfo_L == pcinfo_R)
				continue;

			ath5k_create_power_curve(table_min[pdg],
						table_max[pdg],
						pdg_R->pd_pwr,
						pdg_R->pd_step,
						pdg_R->pd_points, tmpR, type);
			break;
		default:
			return -EINVAL;
		}

		/* Interpolate between curves
		 * of surounding freq piers to
		 * get the final curve for this
		 * pd gain. Re-use tmpL for interpolation
		 * output */
		for (i = 0; (i < (u16) (table_max[pdg] - table_min[pdg])) &&
		(i < AR5K_EEPROM_POWER_TABLE_SIZE); i++) {
			tmpL[i] = (u8) ath5k_get_interpolated_value(target,
							(s16) pcinfo_L->freq,
							(s16) pcinfo_R->freq,
							(s16) tmpL[i],
							(s16) tmpR[i]);
		}
	}

	/* Now we have a set of curves for this
	 * channel on tmpL (x range is table_max - table_min
	 * and y values are tmpL[pdg][]) sorted in the same
	 * order as EEPROM (because we've used the backmapping).
	 * So for RF5112 it's from higher power to lower power
	 * and for RF2413 it's from lower power to higher power.
	 * For RF5111 we only have one curve. */

	/* Fill min and max power levels for this
	 * channel by interpolating the values on
	 * surounding channels to complete the dataset */
	ah->ah_txpower.txp_min_pwr = ath5k_get_interpolated_value(target,
					(s16) pcinfo_L->freq,
					(s16) pcinfo_R->freq,
					pcinfo_L->min_pwr, pcinfo_R->min_pwr);

	ah->ah_txpower.txp_max_pwr = ath5k_get_interpolated_value(target,
					(s16) pcinfo_L->freq,
					(s16) pcinfo_R->freq,
					pcinfo_L->max_pwr, pcinfo_R->max_pwr);

	/* Fill PCDAC/PDADC table */
	switch (type) {
	case AR5K_PWRTABLE_LINEAR_PCDAC:
		/* For RF5112 we can have one or two curves
		 * and each curve covers a certain power lvl
		 * range so we need to do some more processing */
		ath5k_combine_linear_pcdac_curves(ah, table_min, table_max,
						ee->ee_pd_gains[ee_mode]);

		/* Set txp.offset so that we can
		 * match max power value with max
		 * table index */
		ah->ah_txpower.txp_offset = 64 - (table_max[0] / 2);
		break;
	case AR5K_PWRTABLE_PWR_TO_PCDAC:
		/* We are done for RF5111 since it has only
		 * one curve, just fit the curve on the table */
		ath5k_fill_pwr_to_pcdac_table(ah, table_min, table_max);

		/* No rate powertable adjustment for RF5111 */
		ah->ah_txpower.txp_min_idx = 0;
		ah->ah_txpower.txp_offset = 0;
		break;
	case AR5K_PWRTABLE_PWR_TO_PDADC:
		/* Set PDADC boundaries and fill
		 * final PDADC table */
		ath5k_combine_pwr_to_pdadc_curves(ah, table_min, table_max,
						ee->ee_pd_gains[ee_mode]);

<<<<<<< HEAD
		/* Write settings on hw */
		ath5k_setup_pwr_to_pdadc_table(ah, ee_mode);

=======
>>>>>>> 33af8813
		/* Set txp.offset, note that table_min
		 * can be negative */
		ah->ah_txpower.txp_offset = table_min[0];
		break;
	default:
		return -EINVAL;
	}

	ah->ah_txpower.txp_setup = true;

	return 0;
}

/* Write power table for current channel to hw */
static void
ath5k_write_channel_powertable(struct ath5k_hw *ah, u8 ee_mode, u8 type)
{
	if (type == AR5K_PWRTABLE_PWR_TO_PDADC)
		ath5k_write_pwr_to_pdadc_table(ah, ee_mode);
	else
		ath5k_write_pcdac_table(ah);
}

/*
 * Per-rate tx power setting
 *
 * This is the code that sets the desired tx power (below
 * maximum) on hw for each rate (we also have TPC that sets
 * power per packet). We do that by providing an index on the
 * PCDAC/PDADC table we set up.
 */

/*
 * Set rate power table
 *
 * For now we only limit txpower based on maximum tx power
 * supported by hw (what's inside rate_info). We need to limit
 * this even more, based on regulatory domain etc.
 *
 * Rate power table contains indices to PCDAC/PDADC table (0.5dB steps)
 * and is indexed as follows:
 * rates[0] - rates[7] -> OFDM rates
 * rates[8] - rates[14] -> CCK rates
 * rates[15] -> XR rates (they all have the same power)
 */
static void
ath5k_setup_rate_powertable(struct ath5k_hw *ah, u16 max_pwr,
			struct ath5k_rate_pcal_info *rate_info,
			u8 ee_mode)
{
	unsigned int i;
	u16 *rates;

	/* max_pwr is power level we got from driver/user in 0.5dB
	 * units, switch to 0.25dB units so we can compare */
	max_pwr *= 2;
	max_pwr = min(max_pwr, (u16) ah->ah_txpower.txp_max_pwr) / 2;

	/* apply rate limits */
	rates = ah->ah_txpower.txp_rates_power_table;

	/* OFDM rates 6 to 24Mb/s */
	for (i = 0; i < 5; i++)
		rates[i] = min(max_pwr, rate_info->target_power_6to24);

	/* Rest OFDM rates */
	rates[5] = min(rates[0], rate_info->target_power_36);
	rates[6] = min(rates[0], rate_info->target_power_48);
	rates[7] = min(rates[0], rate_info->target_power_54);

	/* CCK rates */
	/* 1L */
	rates[8] = min(rates[0], rate_info->target_power_6to24);
	/* 2L */
	rates[9] = min(rates[0], rate_info->target_power_36);
	/* 2S */
	rates[10] = min(rates[0], rate_info->target_power_36);
	/* 5L */
	rates[11] = min(rates[0], rate_info->target_power_48);
	/* 5S */
	rates[12] = min(rates[0], rate_info->target_power_48);
	/* 11L */
	rates[13] = min(rates[0], rate_info->target_power_54);
	/* 11S */
	rates[14] = min(rates[0], rate_info->target_power_54);

	/* XR rates */
	rates[15] = min(rates[0], rate_info->target_power_6to24);

	/* CCK rates have different peak to average ratio
	 * so we have to tweak their power so that gainf
	 * correction works ok. For this we use OFDM to
	 * CCK delta from eeprom */
	if ((ee_mode == AR5K_EEPROM_MODE_11G) &&
	(ah->ah_phy_revision < AR5K_SREV_PHY_5212A))
		for (i = 8; i <= 15; i++)
			rates[i] -= ah->ah_txpower.txp_cck_ofdm_gainf_delta;

	/* Now that we have all rates setup use table offset to
	 * match the power range set by user with the power indices
	 * on PCDAC/PDADC table */
	for (i = 0; i < 16; i++) {
		rates[i] += ah->ah_txpower.txp_offset;
		/* Don't get out of bounds */
		if (rates[i] > 63)
			rates[i] = 63;
	}

	/* Min/max in 0.25dB units */
	ah->ah_txpower.txp_min_pwr = 2 * rates[7];
	ah->ah_txpower.txp_cur_pwr = 2 * rates[0];
	ah->ah_txpower.txp_ofdm = rates[7];
}


/*
 * Set transmission power
 */
static int
ath5k_hw_txpower(struct ath5k_hw *ah, struct ieee80211_channel *channel,
<<<<<<< HEAD
		u8 ee_mode, u8 txpower, bool fast)
=======
		 u8 txpower)
>>>>>>> 33af8813
{
	struct ath5k_rate_pcal_info rate_info;
	struct ieee80211_channel *curr_channel = ah->ah_current_channel;
	int ee_mode;
	u8 type;
	int ret;

	if (txpower > AR5K_TUNE_MAX_TXPOWER) {
		ATH5K_ERR(ah->ah_sc, "invalid tx power: %u\n", txpower);
		return -EINVAL;
	}

<<<<<<< HEAD
=======
	ee_mode = ath5k_eeprom_mode_from_channel(channel);
	if (ee_mode < 0) {
		ATH5K_ERR(ah->ah_sc,
			"invalid channel: %d\n", channel->center_freq);
		return -EINVAL;
	}

>>>>>>> 33af8813
	/* Initialize TX power table */
	switch (ah->ah_radio) {
	case AR5K_RF5110:
		/* TODO */
		return 0;
	case AR5K_RF5111:
		type = AR5K_PWRTABLE_PWR_TO_PCDAC;
		break;
	case AR5K_RF5112:
		type = AR5K_PWRTABLE_LINEAR_PCDAC;
		break;
	case AR5K_RF2413:
	case AR5K_RF5413:
	case AR5K_RF2316:
	case AR5K_RF2317:
	case AR5K_RF2425:
		type = AR5K_PWRTABLE_PWR_TO_PDADC;
		break;
	default:
		return -EINVAL;
	}

<<<<<<< HEAD
	/* If fast is set it means we are on the same channel/mode
	 * so there is no need to recalculate the powertable, we 'll
	 * just use the cached one */
	if (!fast) {
		/* Reset TX power values */
		memset(&ah->ah_txpower, 0, sizeof(ah->ah_txpower));
		ah->ah_txpower.txp_tpc = AR5K_TUNE_TPC_TXPOWER;
		ah->ah_txpower.txp_min_pwr = 0;
		ah->ah_txpower.txp_max_pwr = AR5K_TUNE_MAX_TXPOWER;
=======
	/*
	 * If we don't change channel/mode skip tx powertable calculation
	 * and use the cached one.
	 */
	if (!ah->ah_txpower.txp_setup ||
	    (channel->hw_value != curr_channel->hw_value) ||
	    (channel->center_freq != curr_channel->center_freq)) {
		/* Reset TX power values */
		memset(&ah->ah_txpower, 0, sizeof(ah->ah_txpower));
		ah->ah_txpower.txp_tpc = AR5K_TUNE_TPC_TXPOWER;
>>>>>>> 33af8813

		/* Calculate the powertable */
		ret = ath5k_setup_channel_powertable(ah, channel,
							ee_mode, type);
		if (ret)
			return ret;
<<<<<<< HEAD
	/* Write cached table on hw */
	} else if (type == AR5K_PWRTABLE_PWR_TO_PDADC)
		ath5k_setup_pwr_to_pdadc_table(ah, ee_mode);
	else
		ath5k_setup_pcdac_table(ah);


=======
	}

	/* Write table on hw */
	ath5k_write_channel_powertable(ah, ee_mode, type);
>>>>>>> 33af8813

	/* Limit max power if we have a CTL available */
	ath5k_get_max_ctl_power(ah, channel);

	/* FIXME: Antenna reduction stuff */

	/* FIXME: Limit power on turbo modes */

	/* FIXME: TPC scale reduction */

	/* Get surounding channels for per-rate power table
	 * calibration */
	ath5k_get_rate_pcal_data(ah, channel, &rate_info);

	/* Setup rate power table */
	ath5k_setup_rate_powertable(ah, txpower, &rate_info, ee_mode);

	/* Write rate power table on hw */
	ath5k_hw_reg_write(ah, AR5K_TXPOWER_OFDM(3, 24) |
		AR5K_TXPOWER_OFDM(2, 16) | AR5K_TXPOWER_OFDM(1, 8) |
		AR5K_TXPOWER_OFDM(0, 0), AR5K_PHY_TXPOWER_RATE1);

	ath5k_hw_reg_write(ah, AR5K_TXPOWER_OFDM(7, 24) |
		AR5K_TXPOWER_OFDM(6, 16) | AR5K_TXPOWER_OFDM(5, 8) |
		AR5K_TXPOWER_OFDM(4, 0), AR5K_PHY_TXPOWER_RATE2);

	ath5k_hw_reg_write(ah, AR5K_TXPOWER_CCK(10, 24) |
		AR5K_TXPOWER_CCK(9, 16) | AR5K_TXPOWER_CCK(15, 8) |
		AR5K_TXPOWER_CCK(8, 0), AR5K_PHY_TXPOWER_RATE3);

	ath5k_hw_reg_write(ah, AR5K_TXPOWER_CCK(14, 24) |
		AR5K_TXPOWER_CCK(13, 16) | AR5K_TXPOWER_CCK(12, 8) |
		AR5K_TXPOWER_CCK(11, 0), AR5K_PHY_TXPOWER_RATE4);

	/* FIXME: TPC support */
	if (ah->ah_txpower.txp_tpc) {
		ath5k_hw_reg_write(ah, AR5K_PHY_TXPOWER_RATE_MAX_TPC_ENABLE |
			AR5K_TUNE_MAX_TXPOWER, AR5K_PHY_TXPOWER_RATE_MAX);

		ath5k_hw_reg_write(ah,
			AR5K_REG_MS(AR5K_TUNE_MAX_TXPOWER, AR5K_TPC_ACK) |
			AR5K_REG_MS(AR5K_TUNE_MAX_TXPOWER, AR5K_TPC_CTS) |
			AR5K_REG_MS(AR5K_TUNE_MAX_TXPOWER, AR5K_TPC_CHIRP),
			AR5K_TPC);
	} else {
		ath5k_hw_reg_write(ah, AR5K_PHY_TXPOWER_RATE_MAX |
			AR5K_TUNE_MAX_TXPOWER, AR5K_PHY_TXPOWER_RATE_MAX);
	}

	return 0;
}

int ath5k_hw_set_txpower_limit(struct ath5k_hw *ah, u8 txpower)
{
	ATH5K_DBG(ah->ah_sc, ATH5K_DEBUG_TXPOWER,
		"changing txpower to %d\n", txpower);

<<<<<<< HEAD
	switch (channel->hw_value & CHANNEL_MODES) {
	case CHANNEL_A:
	case CHANNEL_XR:
		ee_mode = AR5K_EEPROM_MODE_11A;
		break;
	case CHANNEL_G:
		ee_mode = AR5K_EEPROM_MODE_11G;
		break;
	case CHANNEL_B:
		ee_mode = AR5K_EEPROM_MODE_11B;
		break;
	default:
		ATH5K_ERR(ah->ah_sc,
			"invalid channel: %d\n", channel->center_freq);
=======
	return ath5k_hw_txpower(ah, ah->ah_current_channel, txpower);
}

/*************\
 Init function
\*************/

int ath5k_hw_phy_init(struct ath5k_hw *ah, struct ieee80211_channel *channel,
		      u8 mode, bool fast)
{
	struct ieee80211_channel *curr_channel;
	int ret, i;
	u32 phy_tst1;
	ret = 0;

	/*
	 * Sanity check for fast flag
	 * Don't try fast channel change when changing modulation
	 * mode/band. We check for chip compatibility on
	 * ath5k_hw_reset.
	 */
	curr_channel = ah->ah_current_channel;
	if (fast && (channel->hw_value != curr_channel->hw_value))
>>>>>>> 33af8813
		return -EINVAL;

	/*
	 * On fast channel change we only set the synth parameters
	 * while PHY is running, enable calibration and skip the rest.
	 */
	if (fast) {
		AR5K_REG_ENABLE_BITS(ah, AR5K_PHY_RFBUS_REQ,
				    AR5K_PHY_RFBUS_REQ_REQUEST);
		for (i = 0; i < 100; i++) {
			if (ath5k_hw_reg_read(ah, AR5K_PHY_RFBUS_GRANT))
				break;
			udelay(5);
		}
		/* Failed */
		if (i >= 100)
			return -EIO;
	}

	/*
	 * Set TX power
	 *
	 * Note: We need to do that before we set
	 * RF buffer settings on 5211/5212+ so that we
	 * properly set curve indices.
	 */
	ret = ath5k_hw_txpower(ah, channel, ah->ah_txpower.txp_cur_pwr ?
			ah->ah_txpower.txp_cur_pwr / 2 : AR5K_TUNE_MAX_TXPOWER);
	if (ret)
		return ret;

	/*
	 * For 5210 we do all initialization using
	 * initvals, so we don't have to modify
	 * any settings (5210 also only supports
	 * a/aturbo modes)
	 */
	if ((ah->ah_version != AR5K_AR5210) && !fast) {

		/*
		 * Write initial RF gain settings
		 * This should work for both 5111/5112
		 */
		ret = ath5k_hw_rfgain_init(ah, channel->band);
		if (ret)
			return ret;

		mdelay(1);

		/*
		 * Write RF buffer
		 */
		ret = ath5k_hw_rfregs_init(ah, channel, mode);
		if (ret)
			return ret;

		/* Write OFDM timings on 5212*/
		if (ah->ah_version == AR5K_AR5212 &&
			channel->hw_value & CHANNEL_OFDM) {

			ret = ath5k_hw_write_ofdm_timings(ah, channel);
			if (ret)
				return ret;

			/* Spur info is available only from EEPROM versions
			 * greater than 5.3, but the EEPROM routines will use
			 * static values for older versions */
			if (ah->ah_mac_srev >= AR5K_SREV_AR5424)
				ath5k_hw_set_spur_mitigation_filter(ah,
								    channel);
		}

		/*Enable/disable 802.11b mode on 5111
		(enable 2111 frequency converter + CCK)*/
		if (ah->ah_radio == AR5K_RF5111) {
			if (mode == AR5K_MODE_11B)
				AR5K_REG_ENABLE_BITS(ah, AR5K_TXCFG,
				    AR5K_TXCFG_B_MODE);
			else
				AR5K_REG_DISABLE_BITS(ah, AR5K_TXCFG,
				    AR5K_TXCFG_B_MODE);
		}

	} else if (ah->ah_version == AR5K_AR5210) {
		mdelay(1);
		/* Disable phy and wait */
		ath5k_hw_reg_write(ah, AR5K_PHY_ACT_DISABLE, AR5K_PHY_ACT);
		mdelay(1);
	}

	/* Set channel on PHY */
	ret = ath5k_hw_channel(ah, channel);
	if (ret)
		return ret;

	/*
	 * Enable the PHY and wait until completion
	 * This includes BaseBand and Synthesizer
	 * activation.
	 */
	ath5k_hw_reg_write(ah, AR5K_PHY_ACT_ENABLE, AR5K_PHY_ACT);

	/*
	 * On 5211+ read activation -> rx delay
	 * and use it.
	 */
	if (ah->ah_version != AR5K_AR5210) {
		u32 delay;
		delay = ath5k_hw_reg_read(ah, AR5K_PHY_RX_DELAY) &
			AR5K_PHY_RX_DELAY_M;
		delay = (channel->hw_value & CHANNEL_CCK) ?
			((delay << 2) / 22) : (delay / 10);
		if (ah->ah_bwmode == AR5K_BWMODE_10MHZ)
			delay = delay << 1;
		if (ah->ah_bwmode == AR5K_BWMODE_5MHZ)
			delay = delay << 2;
		/* XXX: /2 on turbo ? Let's be safe
		 * for now */
		udelay(100 + delay);
	} else {
		mdelay(1);
	}

	if (fast)
		/*
		 * Release RF Bus grant
		 */
		AR5K_REG_DISABLE_BITS(ah, AR5K_PHY_RFBUS_REQ,
				    AR5K_PHY_RFBUS_REQ_REQUEST);
	else {
		/*
		 * Perform ADC test to see if baseband is ready
		 * Set tx hold and check adc test register
		 */
		phy_tst1 = ath5k_hw_reg_read(ah, AR5K_PHY_TST1);
		ath5k_hw_reg_write(ah, AR5K_PHY_TST1_TXHOLD, AR5K_PHY_TST1);
		for (i = 0; i <= 20; i++) {
			if (!(ath5k_hw_reg_read(ah, AR5K_PHY_ADC_TEST) & 0x10))
				break;
			udelay(200);
		}
		ath5k_hw_reg_write(ah, phy_tst1, AR5K_PHY_TST1);
	}

	/*
	 * Start automatic gain control calibration
	 *
	 * During AGC calibration RX path is re-routed to
	 * a power detector so we don't receive anything.
	 *
	 * This method is used to calibrate some static offsets
	 * used together with on-the fly I/Q calibration (the
	 * one performed via ath5k_hw_phy_calibrate), which doesn't
	 * interrupt rx path.
	 *
	 * While rx path is re-routed to the power detector we also
	 * start a noise floor calibration to measure the
	 * card's noise floor (the noise we measure when we are not
	 * transmitting or receiving anything).
	 *
	 * If we are in a noisy environment, AGC calibration may time
	 * out and/or noise floor calibration might timeout.
	 */
	AR5K_REG_ENABLE_BITS(ah, AR5K_PHY_AGCCTL,
				AR5K_PHY_AGCCTL_CAL | AR5K_PHY_AGCCTL_NF);

	/* At the same time start I/Q calibration for QAM constellation
	 * -no need for CCK- */
	ah->ah_calibration = false;
	if (!(mode == AR5K_MODE_11B)) {
		ah->ah_calibration = true;
		AR5K_REG_WRITE_BITS(ah, AR5K_PHY_IQ,
				AR5K_PHY_IQ_CAL_NUM_LOG_MAX, 15);
		AR5K_REG_ENABLE_BITS(ah, AR5K_PHY_IQ,
				AR5K_PHY_IQ_RUN);
	}

	/* Wait for gain calibration to finish (we check for I/Q calibration
	 * during ath5k_phy_calibrate) */
	if (ath5k_hw_register_timeout(ah, AR5K_PHY_AGCCTL,
			AR5K_PHY_AGCCTL_CAL, 0, false)) {
		ATH5K_ERR(ah->ah_sc, "gain calibration timeout (%uMHz)\n",
			channel->center_freq);
	}

	/* Restore antenna mode */
	ath5k_hw_set_antenna_mode(ah, ah->ah_ant_mode);

<<<<<<< HEAD
	return ath5k_hw_txpower(ah, channel, ee_mode, txpower, true);
}

/*************\
 Init function
\*************/

int ath5k_hw_phy_init(struct ath5k_hw *ah, struct ieee80211_channel *channel,
				u8 mode, u8 ee_mode, u8 freq, bool fast)
{
	struct ieee80211_channel *curr_channel;
	int ret, i;
	u32 phy_tst1;
	bool fast_txp;
	ret = 0;

	/*
	 * Sanity check for fast flag
	 * Don't try fast channel change when changing modulation
	 * mode/band. We check for chip compatibility on
	 * ath5k_hw_reset.
	 */
	curr_channel = ah->ah_current_channel;
	if (fast && (channel->hw_value != curr_channel->hw_value))
		return -EINVAL;

	/*
	 * On fast channel change we only set the synth parameters
	 * while PHY is running, enable calibration and skip the rest.
	 */
	if (fast) {
		AR5K_REG_ENABLE_BITS(ah, AR5K_PHY_RFBUS_REQ,
				    AR5K_PHY_RFBUS_REQ_REQUEST);
		for (i = 0; i < 100; i++) {
			if (ath5k_hw_reg_read(ah, AR5K_PHY_RFBUS_GRANT))
				break;
			udelay(5);
		}
		/* Failed */
		if (i >= 100)
			return -EIO;
	}

	/*
	 * If we don't change channel/mode skip
	 * tx powertable calculation and use the
	 * cached one.
	 */
	if ((channel->hw_value == curr_channel->hw_value) &&
	(channel->center_freq == curr_channel->center_freq))
		fast_txp = true;
	else
		fast_txp = false;

	/*
	 * Set TX power
	 *
	 * Note: We need to do that before we set
	 * RF buffer settings on 5211/5212+ so that we
	 * properly set curve indices.
	 */
	ret = ath5k_hw_txpower(ah, channel, ee_mode,
				ah->ah_txpower.txp_max_pwr / 2,
				fast_txp);
	if (ret)
		return ret;

	/*
	 * For 5210 we do all initialization using
	 * initvals, so we don't have to modify
	 * any settings (5210 also only supports
	 * a/aturbo modes)
	 */
	if ((ah->ah_version != AR5K_AR5210) && !fast) {

		/*
		 * Write initial RF gain settings
		 * This should work for both 5111/5112
		 */
		ret = ath5k_hw_rfgain_init(ah, freq);
		if (ret)
			return ret;

		mdelay(1);

		/*
		 * Write RF buffer
		 */
		ret = ath5k_hw_rfregs_init(ah, channel, mode);
		if (ret)
			return ret;

		/* Write OFDM timings on 5212*/
		if (ah->ah_version == AR5K_AR5212 &&
			channel->hw_value & CHANNEL_OFDM) {

			ret = ath5k_hw_write_ofdm_timings(ah, channel);
			if (ret)
				return ret;

			/* Spur info is available only from EEPROM versions
			 * greater than 5.3, but the EEPROM routines will use
			 * static values for older versions */
			if (ah->ah_mac_srev >= AR5K_SREV_AR5424)
				ath5k_hw_set_spur_mitigation_filter(ah,
								    channel);
		}

		/*Enable/disable 802.11b mode on 5111
		(enable 2111 frequency converter + CCK)*/
		if (ah->ah_radio == AR5K_RF5111) {
			if (mode == AR5K_MODE_11B)
				AR5K_REG_ENABLE_BITS(ah, AR5K_TXCFG,
				    AR5K_TXCFG_B_MODE);
			else
				AR5K_REG_DISABLE_BITS(ah, AR5K_TXCFG,
				    AR5K_TXCFG_B_MODE);
		}

	} else if (ah->ah_version == AR5K_AR5210) {
		mdelay(1);
		/* Disable phy and wait */
		ath5k_hw_reg_write(ah, AR5K_PHY_ACT_DISABLE, AR5K_PHY_ACT);
		mdelay(1);
	}

	/* Set channel on PHY */
	ret = ath5k_hw_channel(ah, channel);
	if (ret)
		return ret;

	/*
	 * Enable the PHY and wait until completion
	 * This includes BaseBand and Synthesizer
	 * activation.
	 */
	ath5k_hw_reg_write(ah, AR5K_PHY_ACT_ENABLE, AR5K_PHY_ACT);

	/*
	 * On 5211+ read activation -> rx delay
	 * and use it.
	 */
	if (ah->ah_version != AR5K_AR5210) {
		u32 delay;
		delay = ath5k_hw_reg_read(ah, AR5K_PHY_RX_DELAY) &
			AR5K_PHY_RX_DELAY_M;
		delay = (channel->hw_value & CHANNEL_CCK) ?
			((delay << 2) / 22) : (delay / 10);
		if (ah->ah_bwmode == AR5K_BWMODE_10MHZ)
			delay = delay << 1;
		if (ah->ah_bwmode == AR5K_BWMODE_5MHZ)
			delay = delay << 2;
		/* XXX: /2 on turbo ? Let's be safe
		 * for now */
		udelay(100 + delay);
	} else {
		mdelay(1);
	}

	if (fast)
		/*
		 * Release RF Bus grant
		 */
		AR5K_REG_DISABLE_BITS(ah, AR5K_PHY_RFBUS_REQ,
				    AR5K_PHY_RFBUS_REQ_REQUEST);
	else {
		/*
		 * Perform ADC test to see if baseband is ready
		 * Set tx hold and check adc test register
		 */
		phy_tst1 = ath5k_hw_reg_read(ah, AR5K_PHY_TST1);
		ath5k_hw_reg_write(ah, AR5K_PHY_TST1_TXHOLD, AR5K_PHY_TST1);
		for (i = 0; i <= 20; i++) {
			if (!(ath5k_hw_reg_read(ah, AR5K_PHY_ADC_TEST) & 0x10))
				break;
			udelay(200);
		}
		ath5k_hw_reg_write(ah, phy_tst1, AR5K_PHY_TST1);
	}

	/*
	 * Start automatic gain control calibration
	 *
	 * During AGC calibration RX path is re-routed to
	 * a power detector so we don't receive anything.
	 *
	 * This method is used to calibrate some static offsets
	 * used together with on-the fly I/Q calibration (the
	 * one performed via ath5k_hw_phy_calibrate), which doesn't
	 * interrupt rx path.
	 *
	 * While rx path is re-routed to the power detector we also
	 * start a noise floor calibration to measure the
	 * card's noise floor (the noise we measure when we are not
	 * transmitting or receiving anything).
	 *
	 * If we are in a noisy environment, AGC calibration may time
	 * out and/or noise floor calibration might timeout.
	 */
	AR5K_REG_ENABLE_BITS(ah, AR5K_PHY_AGCCTL,
				AR5K_PHY_AGCCTL_CAL | AR5K_PHY_AGCCTL_NF);

	/* At the same time start I/Q calibration for QAM constellation
	 * -no need for CCK- */
	ah->ah_calibration = false;
	if (!(mode == AR5K_MODE_11B)) {
		ah->ah_calibration = true;
		AR5K_REG_WRITE_BITS(ah, AR5K_PHY_IQ,
				AR5K_PHY_IQ_CAL_NUM_LOG_MAX, 15);
		AR5K_REG_ENABLE_BITS(ah, AR5K_PHY_IQ,
				AR5K_PHY_IQ_RUN);
	}

	/* Wait for gain calibration to finish (we check for I/Q calibration
	 * during ath5k_phy_calibrate) */
	if (ath5k_hw_register_timeout(ah, AR5K_PHY_AGCCTL,
			AR5K_PHY_AGCCTL_CAL, 0, false)) {
		ATH5K_ERR(ah->ah_sc, "gain calibration timeout (%uMHz)\n",
			channel->center_freq);
	}

	/* Restore antenna mode */
	ath5k_hw_set_antenna_mode(ah, ah->ah_ant_mode);

=======
>>>>>>> 33af8813
	return ret;
}<|MERGE_RESOLUTION|>--- conflicted
+++ resolved
@@ -609,11 +609,7 @@
 /* Write initial RF gain table to set the RF sensitivity
  * this one works on all RF chips and has nothing to do
  * with gain_F calibration */
-<<<<<<< HEAD
-static int ath5k_hw_rfgain_init(struct ath5k_hw *ah, unsigned int freq)
-=======
 static int ath5k_hw_rfgain_init(struct ath5k_hw *ah, enum ieee80211_band band)
->>>>>>> 33af8813
 {
 	const struct ath5k_ini_rfgain *ath5k_rfg;
 	unsigned int i, size, index;
@@ -984,7 +980,6 @@
 		if (ah->ah_bwmode == AR5K_BWMODE_5MHZ ||
 		ah->ah_bwmode == AR5K_BWMODE_10MHZ) {
 			u8 pd_delay;
-<<<<<<< HEAD
 
 			pd_delay = (ah->ah_bwmode == AR5K_BWMODE_5MHZ) ?
 							0xf : 0x8;
@@ -994,17 +989,6 @@
 			ath5k_hw_rfb_op(ah, rf_regs, 0xf,
 						AR5K_RF_PD_DELAY_A, true);
 
-=======
-
-			pd_delay = (ah->ah_bwmode == AR5K_BWMODE_5MHZ) ?
-							0xf : 0x8;
-
-			ath5k_hw_rfb_op(ah, rf_regs, pd_delay,
-						AR5K_RF_PD_PERIOD_A, true);
-			ath5k_hw_rfb_op(ah, rf_regs, 0xf,
-						AR5K_RF_PD_DELAY_A, true);
-
->>>>>>> 33af8813
 		}
 	}
 
@@ -1371,24 +1355,7 @@
 		return;
 	}
 
-<<<<<<< HEAD
-	switch (ah->ah_current_channel->hw_value & CHANNEL_MODES) {
-	case CHANNEL_A:
-	case CHANNEL_XR:
-		ee_mode = AR5K_EEPROM_MODE_11A;
-		break;
-	case CHANNEL_G:
-		ee_mode = AR5K_EEPROM_MODE_11G;
-		break;
-	default:
-	case CHANNEL_B:
-		ee_mode = AR5K_EEPROM_MODE_11B;
-		break;
-	}
-
-=======
 	ee_mode = ath5k_eeprom_mode_from_channel(ah->ah_current_channel);
->>>>>>> 33af8813
 
 	/* completed NF calibration, test threshold */
 	nf = ath5k_hw_read_measured_noise_floor(ah);
@@ -1962,23 +1929,8 @@
 
 	def_ant = ah->ah_def_ant;
 
-<<<<<<< HEAD
-	switch (channel->hw_value & CHANNEL_MODES) {
-	case CHANNEL_A:
-	case CHANNEL_XR:
-		ee_mode = AR5K_EEPROM_MODE_11A;
-		break;
-	case CHANNEL_G:
-		ee_mode = AR5K_EEPROM_MODE_11G;
-		break;
-	case CHANNEL_B:
-		ee_mode = AR5K_EEPROM_MODE_11B;
-		break;
-	default:
-=======
 	ee_mode = ath5k_eeprom_mode_from_channel(channel);
 	if (ee_mode < 0) {
->>>>>>> 33af8813
 		ATH5K_ERR(ah->ah_sc,
 			"invalid channel: %d\n", channel->center_freq);
 		return;
@@ -2762,11 +2714,7 @@
 
 /* Write PDADC values on hw */
 static void
-<<<<<<< HEAD
-ath5k_setup_pwr_to_pdadc_table(struct ath5k_hw *ah, u8 ee_mode)
-=======
 ath5k_write_pwr_to_pdadc_table(struct ath5k_hw *ah, u8 ee_mode)
->>>>>>> 33af8813
 {
 	struct ath5k_eeprom_info *ee = &ah->ah_capabilities.cap_eeprom;
 	u8 *pdadc_out = ah->ah_txpower.txp_pd_table;
@@ -3010,12 +2958,6 @@
 		ath5k_combine_pwr_to_pdadc_curves(ah, table_min, table_max,
 						ee->ee_pd_gains[ee_mode]);
 
-<<<<<<< HEAD
-		/* Write settings on hw */
-		ath5k_setup_pwr_to_pdadc_table(ah, ee_mode);
-
-=======
->>>>>>> 33af8813
 		/* Set txp.offset, note that table_min
 		 * can be negative */
 		ah->ah_txpower.txp_offset = table_min[0];
@@ -3136,11 +3078,7 @@
  */
 static int
 ath5k_hw_txpower(struct ath5k_hw *ah, struct ieee80211_channel *channel,
-<<<<<<< HEAD
-		u8 ee_mode, u8 txpower, bool fast)
-=======
 		 u8 txpower)
->>>>>>> 33af8813
 {
 	struct ath5k_rate_pcal_info rate_info;
 	struct ieee80211_channel *curr_channel = ah->ah_current_channel;
@@ -3153,8 +3091,6 @@
 		return -EINVAL;
 	}
 
-<<<<<<< HEAD
-=======
 	ee_mode = ath5k_eeprom_mode_from_channel(channel);
 	if (ee_mode < 0) {
 		ATH5K_ERR(ah->ah_sc,
@@ -3162,7 +3098,6 @@
 		return -EINVAL;
 	}
 
->>>>>>> 33af8813
 	/* Initialize TX power table */
 	switch (ah->ah_radio) {
 	case AR5K_RF5110:
@@ -3185,17 +3120,6 @@
 		return -EINVAL;
 	}
 
-<<<<<<< HEAD
-	/* If fast is set it means we are on the same channel/mode
-	 * so there is no need to recalculate the powertable, we 'll
-	 * just use the cached one */
-	if (!fast) {
-		/* Reset TX power values */
-		memset(&ah->ah_txpower, 0, sizeof(ah->ah_txpower));
-		ah->ah_txpower.txp_tpc = AR5K_TUNE_TPC_TXPOWER;
-		ah->ah_txpower.txp_min_pwr = 0;
-		ah->ah_txpower.txp_max_pwr = AR5K_TUNE_MAX_TXPOWER;
-=======
 	/*
 	 * If we don't change channel/mode skip tx powertable calculation
 	 * and use the cached one.
@@ -3206,27 +3130,16 @@
 		/* Reset TX power values */
 		memset(&ah->ah_txpower, 0, sizeof(ah->ah_txpower));
 		ah->ah_txpower.txp_tpc = AR5K_TUNE_TPC_TXPOWER;
->>>>>>> 33af8813
 
 		/* Calculate the powertable */
 		ret = ath5k_setup_channel_powertable(ah, channel,
 							ee_mode, type);
 		if (ret)
 			return ret;
-<<<<<<< HEAD
-	/* Write cached table on hw */
-	} else if (type == AR5K_PWRTABLE_PWR_TO_PDADC)
-		ath5k_setup_pwr_to_pdadc_table(ah, ee_mode);
-	else
-		ath5k_setup_pcdac_table(ah);
-
-
-=======
 	}
 
 	/* Write table on hw */
 	ath5k_write_channel_powertable(ah, ee_mode, type);
->>>>>>> 33af8813
 
 	/* Limit max power if we have a CTL available */
 	ath5k_get_max_ctl_power(ah, channel);
@@ -3284,22 +3197,6 @@
 	ATH5K_DBG(ah->ah_sc, ATH5K_DEBUG_TXPOWER,
 		"changing txpower to %d\n", txpower);
 
-<<<<<<< HEAD
-	switch (channel->hw_value & CHANNEL_MODES) {
-	case CHANNEL_A:
-	case CHANNEL_XR:
-		ee_mode = AR5K_EEPROM_MODE_11A;
-		break;
-	case CHANNEL_G:
-		ee_mode = AR5K_EEPROM_MODE_11G;
-		break;
-	case CHANNEL_B:
-		ee_mode = AR5K_EEPROM_MODE_11B;
-		break;
-	default:
-		ATH5K_ERR(ah->ah_sc,
-			"invalid channel: %d\n", channel->center_freq);
-=======
 	return ath5k_hw_txpower(ah, ah->ah_current_channel, txpower);
 }
 
@@ -3323,7 +3220,6 @@
 	 */
 	curr_channel = ah->ah_current_channel;
 	if (fast && (channel->hw_value != curr_channel->hw_value))
->>>>>>> 33af8813
 		return -EINVAL;
 
 	/*
@@ -3512,232 +3408,5 @@
 	/* Restore antenna mode */
 	ath5k_hw_set_antenna_mode(ah, ah->ah_ant_mode);
 
-<<<<<<< HEAD
-	return ath5k_hw_txpower(ah, channel, ee_mode, txpower, true);
-}
-
-/*************\
- Init function
-\*************/
-
-int ath5k_hw_phy_init(struct ath5k_hw *ah, struct ieee80211_channel *channel,
-				u8 mode, u8 ee_mode, u8 freq, bool fast)
-{
-	struct ieee80211_channel *curr_channel;
-	int ret, i;
-	u32 phy_tst1;
-	bool fast_txp;
-	ret = 0;
-
-	/*
-	 * Sanity check for fast flag
-	 * Don't try fast channel change when changing modulation
-	 * mode/band. We check for chip compatibility on
-	 * ath5k_hw_reset.
-	 */
-	curr_channel = ah->ah_current_channel;
-	if (fast && (channel->hw_value != curr_channel->hw_value))
-		return -EINVAL;
-
-	/*
-	 * On fast channel change we only set the synth parameters
-	 * while PHY is running, enable calibration and skip the rest.
-	 */
-	if (fast) {
-		AR5K_REG_ENABLE_BITS(ah, AR5K_PHY_RFBUS_REQ,
-				    AR5K_PHY_RFBUS_REQ_REQUEST);
-		for (i = 0; i < 100; i++) {
-			if (ath5k_hw_reg_read(ah, AR5K_PHY_RFBUS_GRANT))
-				break;
-			udelay(5);
-		}
-		/* Failed */
-		if (i >= 100)
-			return -EIO;
-	}
-
-	/*
-	 * If we don't change channel/mode skip
-	 * tx powertable calculation and use the
-	 * cached one.
-	 */
-	if ((channel->hw_value == curr_channel->hw_value) &&
-	(channel->center_freq == curr_channel->center_freq))
-		fast_txp = true;
-	else
-		fast_txp = false;
-
-	/*
-	 * Set TX power
-	 *
-	 * Note: We need to do that before we set
-	 * RF buffer settings on 5211/5212+ so that we
-	 * properly set curve indices.
-	 */
-	ret = ath5k_hw_txpower(ah, channel, ee_mode,
-				ah->ah_txpower.txp_max_pwr / 2,
-				fast_txp);
-	if (ret)
-		return ret;
-
-	/*
-	 * For 5210 we do all initialization using
-	 * initvals, so we don't have to modify
-	 * any settings (5210 also only supports
-	 * a/aturbo modes)
-	 */
-	if ((ah->ah_version != AR5K_AR5210) && !fast) {
-
-		/*
-		 * Write initial RF gain settings
-		 * This should work for both 5111/5112
-		 */
-		ret = ath5k_hw_rfgain_init(ah, freq);
-		if (ret)
-			return ret;
-
-		mdelay(1);
-
-		/*
-		 * Write RF buffer
-		 */
-		ret = ath5k_hw_rfregs_init(ah, channel, mode);
-		if (ret)
-			return ret;
-
-		/* Write OFDM timings on 5212*/
-		if (ah->ah_version == AR5K_AR5212 &&
-			channel->hw_value & CHANNEL_OFDM) {
-
-			ret = ath5k_hw_write_ofdm_timings(ah, channel);
-			if (ret)
-				return ret;
-
-			/* Spur info is available only from EEPROM versions
-			 * greater than 5.3, but the EEPROM routines will use
-			 * static values for older versions */
-			if (ah->ah_mac_srev >= AR5K_SREV_AR5424)
-				ath5k_hw_set_spur_mitigation_filter(ah,
-								    channel);
-		}
-
-		/*Enable/disable 802.11b mode on 5111
-		(enable 2111 frequency converter + CCK)*/
-		if (ah->ah_radio == AR5K_RF5111) {
-			if (mode == AR5K_MODE_11B)
-				AR5K_REG_ENABLE_BITS(ah, AR5K_TXCFG,
-				    AR5K_TXCFG_B_MODE);
-			else
-				AR5K_REG_DISABLE_BITS(ah, AR5K_TXCFG,
-				    AR5K_TXCFG_B_MODE);
-		}
-
-	} else if (ah->ah_version == AR5K_AR5210) {
-		mdelay(1);
-		/* Disable phy and wait */
-		ath5k_hw_reg_write(ah, AR5K_PHY_ACT_DISABLE, AR5K_PHY_ACT);
-		mdelay(1);
-	}
-
-	/* Set channel on PHY */
-	ret = ath5k_hw_channel(ah, channel);
-	if (ret)
-		return ret;
-
-	/*
-	 * Enable the PHY and wait until completion
-	 * This includes BaseBand and Synthesizer
-	 * activation.
-	 */
-	ath5k_hw_reg_write(ah, AR5K_PHY_ACT_ENABLE, AR5K_PHY_ACT);
-
-	/*
-	 * On 5211+ read activation -> rx delay
-	 * and use it.
-	 */
-	if (ah->ah_version != AR5K_AR5210) {
-		u32 delay;
-		delay = ath5k_hw_reg_read(ah, AR5K_PHY_RX_DELAY) &
-			AR5K_PHY_RX_DELAY_M;
-		delay = (channel->hw_value & CHANNEL_CCK) ?
-			((delay << 2) / 22) : (delay / 10);
-		if (ah->ah_bwmode == AR5K_BWMODE_10MHZ)
-			delay = delay << 1;
-		if (ah->ah_bwmode == AR5K_BWMODE_5MHZ)
-			delay = delay << 2;
-		/* XXX: /2 on turbo ? Let's be safe
-		 * for now */
-		udelay(100 + delay);
-	} else {
-		mdelay(1);
-	}
-
-	if (fast)
-		/*
-		 * Release RF Bus grant
-		 */
-		AR5K_REG_DISABLE_BITS(ah, AR5K_PHY_RFBUS_REQ,
-				    AR5K_PHY_RFBUS_REQ_REQUEST);
-	else {
-		/*
-		 * Perform ADC test to see if baseband is ready
-		 * Set tx hold and check adc test register
-		 */
-		phy_tst1 = ath5k_hw_reg_read(ah, AR5K_PHY_TST1);
-		ath5k_hw_reg_write(ah, AR5K_PHY_TST1_TXHOLD, AR5K_PHY_TST1);
-		for (i = 0; i <= 20; i++) {
-			if (!(ath5k_hw_reg_read(ah, AR5K_PHY_ADC_TEST) & 0x10))
-				break;
-			udelay(200);
-		}
-		ath5k_hw_reg_write(ah, phy_tst1, AR5K_PHY_TST1);
-	}
-
-	/*
-	 * Start automatic gain control calibration
-	 *
-	 * During AGC calibration RX path is re-routed to
-	 * a power detector so we don't receive anything.
-	 *
-	 * This method is used to calibrate some static offsets
-	 * used together with on-the fly I/Q calibration (the
-	 * one performed via ath5k_hw_phy_calibrate), which doesn't
-	 * interrupt rx path.
-	 *
-	 * While rx path is re-routed to the power detector we also
-	 * start a noise floor calibration to measure the
-	 * card's noise floor (the noise we measure when we are not
-	 * transmitting or receiving anything).
-	 *
-	 * If we are in a noisy environment, AGC calibration may time
-	 * out and/or noise floor calibration might timeout.
-	 */
-	AR5K_REG_ENABLE_BITS(ah, AR5K_PHY_AGCCTL,
-				AR5K_PHY_AGCCTL_CAL | AR5K_PHY_AGCCTL_NF);
-
-	/* At the same time start I/Q calibration for QAM constellation
-	 * -no need for CCK- */
-	ah->ah_calibration = false;
-	if (!(mode == AR5K_MODE_11B)) {
-		ah->ah_calibration = true;
-		AR5K_REG_WRITE_BITS(ah, AR5K_PHY_IQ,
-				AR5K_PHY_IQ_CAL_NUM_LOG_MAX, 15);
-		AR5K_REG_ENABLE_BITS(ah, AR5K_PHY_IQ,
-				AR5K_PHY_IQ_RUN);
-	}
-
-	/* Wait for gain calibration to finish (we check for I/Q calibration
-	 * during ath5k_phy_calibrate) */
-	if (ath5k_hw_register_timeout(ah, AR5K_PHY_AGCCTL,
-			AR5K_PHY_AGCCTL_CAL, 0, false)) {
-		ATH5K_ERR(ah->ah_sc, "gain calibration timeout (%uMHz)\n",
-			channel->center_freq);
-	}
-
-	/* Restore antenna mode */
-	ath5k_hw_set_antenna_mode(ah, ah->ah_ant_mode);
-
-=======
->>>>>>> 33af8813
 	return ret;
 }