/*
 * drivers/input/tablet/wacom_wac.c
 *
 *  USB Wacom tablet support - Wacom specific code
 *
 */

/*
 * This program is free software; you can redistribute it and/or modify
 * it under the terms of the GNU General Public License as published by
 * the Free Software Foundation; either version 2 of the License, or
 * (at your option) any later version.
 */

#include "wacom_wac.h"
#include "wacom.h"
#include <linux/input/mt.h>

/* resolution for penabled devices */
#define WACOM_PL_RES		20
#define WACOM_PENPRTN_RES	40
#define WACOM_VOLITO_RES	50
#define WACOM_GRAPHIRE_RES	80
#define WACOM_INTUOS_RES	100
#define WACOM_INTUOS3_RES	200

/* Newer Cintiq and DTU have an offset between tablet and screen areas */
#define WACOM_DTU_OFFSET	200
#define WACOM_CINTIQ_OFFSET	400

/*
 * Scale factor relating reported contact size to logical contact area.
 * 2^14/pi is a good approximation on Intuos5 and 3rd-gen Bamboo
 */
#define WACOM_CONTACT_AREA_SCALE 2607

static bool touch_arbitration = 1;
module_param(touch_arbitration, bool, 0644);
MODULE_PARM_DESC(touch_arbitration, " on (Y) off (N)");

static void wacom_report_numbered_buttons(struct input_dev *input_dev,
				int button_count, int mask);

/*
 * Percent of battery capacity for Graphire.
 * 8th value means AC online and show 100% capacity.
 */
static unsigned short batcap_gr[8] = { 1, 15, 25, 35, 50, 70, 100, 100 };

/*
 * Percent of battery capacity for Intuos4 WL, AC has a separate bit.
 */
static unsigned short batcap_i4[8] = { 1, 15, 30, 45, 60, 70, 85, 100 };

static void __wacom_notify_battery(struct wacom_battery *battery,
				   int bat_capacity, bool bat_charging,
				   bool bat_connected, bool ps_connected)
{
	bool changed = battery->battery_capacity != bat_capacity  ||
		       battery->bat_charging     != bat_charging  ||
		       battery->bat_connected    != bat_connected ||
		       battery->ps_connected     != ps_connected;

	if (changed) {
		battery->battery_capacity = bat_capacity;
		battery->bat_charging = bat_charging;
		battery->bat_connected = bat_connected;
		battery->ps_connected = ps_connected;

		if (battery->battery)
			power_supply_changed(battery->battery);
	}
}

static void wacom_notify_battery(struct wacom_wac *wacom_wac,
	int bat_capacity, bool bat_charging, bool bat_connected,
	bool ps_connected)
{
	struct wacom *wacom = container_of(wacom_wac, struct wacom, wacom_wac);

	__wacom_notify_battery(&wacom->battery, bat_capacity, bat_charging,
			       bat_connected, ps_connected);
}

static int wacom_penpartner_irq(struct wacom_wac *wacom)
{
	unsigned char *data = wacom->data;
	struct input_dev *input = wacom->pen_input;

	switch (data[0]) {
	case 1:
		if (data[5] & 0x80) {
			wacom->tool[0] = (data[5] & 0x20) ? BTN_TOOL_RUBBER : BTN_TOOL_PEN;
			wacom->id[0] = (data[5] & 0x20) ? ERASER_DEVICE_ID : STYLUS_DEVICE_ID;
			input_report_key(input, wacom->tool[0], 1);
			input_report_abs(input, ABS_MISC, wacom->id[0]); /* report tool id */
			input_report_abs(input, ABS_X, get_unaligned_le16(&data[1]));
			input_report_abs(input, ABS_Y, get_unaligned_le16(&data[3]));
			input_report_abs(input, ABS_PRESSURE, (signed char)data[6] + 127);
			input_report_key(input, BTN_TOUCH, ((signed char)data[6] > -127));
			input_report_key(input, BTN_STYLUS, (data[5] & 0x40));
		} else {
			input_report_key(input, wacom->tool[0], 0);
			input_report_abs(input, ABS_MISC, 0); /* report tool id */
			input_report_abs(input, ABS_PRESSURE, -1);
			input_report_key(input, BTN_TOUCH, 0);
		}
		break;

	case 2:
		input_report_key(input, BTN_TOOL_PEN, 1);
		input_report_abs(input, ABS_MISC, STYLUS_DEVICE_ID); /* report tool id */
		input_report_abs(input, ABS_X, get_unaligned_le16(&data[1]));
		input_report_abs(input, ABS_Y, get_unaligned_le16(&data[3]));
		input_report_abs(input, ABS_PRESSURE, (signed char)data[6] + 127);
		input_report_key(input, BTN_TOUCH, ((signed char)data[6] > -80) && !(data[5] & 0x20));
		input_report_key(input, BTN_STYLUS, (data[5] & 0x40));
		break;

	default:
		dev_dbg(input->dev.parent,
			"%s: received unknown report #%d\n", __func__, data[0]);
		return 0;
        }

	return 1;
}

static int wacom_pl_irq(struct wacom_wac *wacom)
{
	struct wacom_features *features = &wacom->features;
	unsigned char *data = wacom->data;
	struct input_dev *input = wacom->pen_input;
	int prox, pressure;

	if (data[0] != WACOM_REPORT_PENABLED) {
		dev_dbg(input->dev.parent,
			"%s: received unknown report #%d\n", __func__, data[0]);
		return 0;
	}

	prox = data[1] & 0x40;

	if (!wacom->id[0]) {
		if ((data[0] & 0x10) || (data[4] & 0x20)) {
			wacom->tool[0] = BTN_TOOL_RUBBER;
			wacom->id[0] = ERASER_DEVICE_ID;
		}
		else {
			wacom->tool[0] = BTN_TOOL_PEN;
			wacom->id[0] = STYLUS_DEVICE_ID;
		}
	}

	/* If the eraser is in prox, STYLUS2 is always set. If we
	 * mis-detected the type and notice that STYLUS2 isn't set
	 * then force the eraser out of prox and let the pen in.
	 */
	if (wacom->tool[0] == BTN_TOOL_RUBBER && !(data[4] & 0x20)) {
		input_report_key(input, BTN_TOOL_RUBBER, 0);
		input_report_abs(input, ABS_MISC, 0);
		input_sync(input);
		wacom->tool[0] = BTN_TOOL_PEN;
		wacom->id[0] = STYLUS_DEVICE_ID;
	}

	if (prox) {
		pressure = (signed char)((data[7] << 1) | ((data[4] >> 2) & 1));
		if (features->pressure_max > 255)
			pressure = (pressure << 1) | ((data[4] >> 6) & 1);
		pressure += (features->pressure_max + 1) / 2;

		input_report_abs(input, ABS_X, data[3] | (data[2] << 7) | ((data[1] & 0x03) << 14));
		input_report_abs(input, ABS_Y, data[6] | (data[5] << 7) | ((data[4] & 0x03) << 14));
		input_report_abs(input, ABS_PRESSURE, pressure);

		input_report_key(input, BTN_TOUCH, data[4] & 0x08);
		input_report_key(input, BTN_STYLUS, data[4] & 0x10);
		/* Only allow the stylus2 button to be reported for the pen tool. */
		input_report_key(input, BTN_STYLUS2, (wacom->tool[0] == BTN_TOOL_PEN) && (data[4] & 0x20));
	}

	if (!prox)
		wacom->id[0] = 0;
	input_report_key(input, wacom->tool[0], prox);
	input_report_abs(input, ABS_MISC, wacom->id[0]);
	return 1;
}

static int wacom_ptu_irq(struct wacom_wac *wacom)
{
	unsigned char *data = wacom->data;
	struct input_dev *input = wacom->pen_input;

	if (data[0] != WACOM_REPORT_PENABLED) {
		dev_dbg(input->dev.parent,
			"%s: received unknown report #%d\n", __func__, data[0]);
		return 0;
	}

	if (data[1] & 0x04) {
		input_report_key(input, BTN_TOOL_RUBBER, data[1] & 0x20);
		input_report_key(input, BTN_TOUCH, data[1] & 0x08);
		wacom->id[0] = ERASER_DEVICE_ID;
	} else {
		input_report_key(input, BTN_TOOL_PEN, data[1] & 0x20);
		input_report_key(input, BTN_TOUCH, data[1] & 0x01);
		wacom->id[0] = STYLUS_DEVICE_ID;
	}
	input_report_abs(input, ABS_MISC, wacom->id[0]); /* report tool id */
	input_report_abs(input, ABS_X, le16_to_cpup((__le16 *)&data[2]));
	input_report_abs(input, ABS_Y, le16_to_cpup((__le16 *)&data[4]));
	input_report_abs(input, ABS_PRESSURE, le16_to_cpup((__le16 *)&data[6]));
	input_report_key(input, BTN_STYLUS, data[1] & 0x02);
	input_report_key(input, BTN_STYLUS2, data[1] & 0x10);
	return 1;
}

static int wacom_dtu_irq(struct wacom_wac *wacom)
{
	unsigned char *data = wacom->data;
	struct input_dev *input = wacom->pen_input;
	int prox = data[1] & 0x20;

	dev_dbg(input->dev.parent,
		"%s: received report #%d", __func__, data[0]);

	if (prox) {
		/* Going into proximity select tool */
		wacom->tool[0] = (data[1] & 0x0c) ? BTN_TOOL_RUBBER : BTN_TOOL_PEN;
		if (wacom->tool[0] == BTN_TOOL_PEN)
			wacom->id[0] = STYLUS_DEVICE_ID;
		else
			wacom->id[0] = ERASER_DEVICE_ID;
	}
	input_report_key(input, BTN_STYLUS, data[1] & 0x02);
	input_report_key(input, BTN_STYLUS2, data[1] & 0x10);
	input_report_abs(input, ABS_X, le16_to_cpup((__le16 *)&data[2]));
	input_report_abs(input, ABS_Y, le16_to_cpup((__le16 *)&data[4]));
	input_report_abs(input, ABS_PRESSURE, ((data[7] & 0x01) << 8) | data[6]);
	input_report_key(input, BTN_TOUCH, data[1] & 0x05);
	if (!prox) /* out-prox */
		wacom->id[0] = 0;
	input_report_key(input, wacom->tool[0], prox);
	input_report_abs(input, ABS_MISC, wacom->id[0]);
	return 1;
}

static int wacom_dtus_irq(struct wacom_wac *wacom)
{
	char *data = wacom->data;
	struct input_dev *input = wacom->pen_input;
	unsigned short prox, pressure = 0;

	if (data[0] != WACOM_REPORT_DTUS && data[0] != WACOM_REPORT_DTUSPAD) {
		dev_dbg(input->dev.parent,
			"%s: received unknown report #%d", __func__, data[0]);
		return 0;
	} else if (data[0] == WACOM_REPORT_DTUSPAD) {
		input = wacom->pad_input;
		input_report_key(input, BTN_0, (data[1] & 0x01));
		input_report_key(input, BTN_1, (data[1] & 0x02));
		input_report_key(input, BTN_2, (data[1] & 0x04));
		input_report_key(input, BTN_3, (data[1] & 0x08));
		input_report_abs(input, ABS_MISC,
				 data[1] & 0x0f ? PAD_DEVICE_ID : 0);
		return 1;
	} else {
		prox = data[1] & 0x80;
		if (prox) {
			switch ((data[1] >> 3) & 3) {
			case 1: /* Rubber */
				wacom->tool[0] = BTN_TOOL_RUBBER;
				wacom->id[0] = ERASER_DEVICE_ID;
				break;

			case 2: /* Pen */
				wacom->tool[0] = BTN_TOOL_PEN;
				wacom->id[0] = STYLUS_DEVICE_ID;
				break;
			}
		}

		input_report_key(input, BTN_STYLUS, data[1] & 0x20);
		input_report_key(input, BTN_STYLUS2, data[1] & 0x40);
		input_report_abs(input, ABS_X, get_unaligned_be16(&data[3]));
		input_report_abs(input, ABS_Y, get_unaligned_be16(&data[5]));
		pressure = ((data[1] & 0x03) << 8) | (data[2] & 0xff);
		input_report_abs(input, ABS_PRESSURE, pressure);
		input_report_key(input, BTN_TOUCH, pressure > 10);

		if (!prox) /* out-prox */
			wacom->id[0] = 0;
		input_report_key(input, wacom->tool[0], prox);
		input_report_abs(input, ABS_MISC, wacom->id[0]);
		return 1;
	}
}

static int wacom_graphire_irq(struct wacom_wac *wacom)
{
	struct wacom_features *features = &wacom->features;
	unsigned char *data = wacom->data;
	struct input_dev *input = wacom->pen_input;
	struct input_dev *pad_input = wacom->pad_input;
	int battery_capacity, ps_connected;
	int prox;
	int rw = 0;
	int retval = 0;

	if (features->type == GRAPHIRE_BT) {
		if (data[0] != WACOM_REPORT_PENABLED_BT) {
			dev_dbg(input->dev.parent,
				"%s: received unknown report #%d\n", __func__,
				data[0]);
			goto exit;
		}
	} else if (data[0] != WACOM_REPORT_PENABLED) {
		dev_dbg(input->dev.parent,
			"%s: received unknown report #%d\n", __func__, data[0]);
		goto exit;
	}

	prox = data[1] & 0x80;
	if (prox || wacom->id[0]) {
		if (prox) {
			switch ((data[1] >> 5) & 3) {

			case 0:	/* Pen */
				wacom->tool[0] = BTN_TOOL_PEN;
				wacom->id[0] = STYLUS_DEVICE_ID;
				break;

			case 1: /* Rubber */
				wacom->tool[0] = BTN_TOOL_RUBBER;
				wacom->id[0] = ERASER_DEVICE_ID;
				break;

			case 2: /* Mouse with wheel */
				input_report_key(input, BTN_MIDDLE, data[1] & 0x04);
				/* fall through */

			case 3: /* Mouse without wheel */
				wacom->tool[0] = BTN_TOOL_MOUSE;
				wacom->id[0] = CURSOR_DEVICE_ID;
				break;
			}
		}
		input_report_abs(input, ABS_X, le16_to_cpup((__le16 *)&data[2]));
		input_report_abs(input, ABS_Y, le16_to_cpup((__le16 *)&data[4]));
		if (wacom->tool[0] != BTN_TOOL_MOUSE) {
			if (features->type == GRAPHIRE_BT)
				input_report_abs(input, ABS_PRESSURE, data[6] |
					(((__u16) (data[1] & 0x08)) << 5));
			else
				input_report_abs(input, ABS_PRESSURE, data[6] |
					((data[7] & 0x03) << 8));
			input_report_key(input, BTN_TOUCH, data[1] & 0x01);
			input_report_key(input, BTN_STYLUS, data[1] & 0x02);
			input_report_key(input, BTN_STYLUS2, data[1] & 0x04);
		} else {
			input_report_key(input, BTN_LEFT, data[1] & 0x01);
			input_report_key(input, BTN_RIGHT, data[1] & 0x02);
			if (features->type == WACOM_G4 ||
					features->type == WACOM_MO) {
				input_report_abs(input, ABS_DISTANCE, data[6] & 0x3f);
				rw = (data[7] & 0x04) - (data[7] & 0x03);
			} else if (features->type == GRAPHIRE_BT) {
				/* Compute distance between mouse and tablet */
				rw = 44 - (data[6] >> 2);
				rw = clamp_val(rw, 0, 31);
				input_report_abs(input, ABS_DISTANCE, rw);
				if (((data[1] >> 5) & 3) == 2) {
					/* Mouse with wheel */
					input_report_key(input, BTN_MIDDLE,
							data[1] & 0x04);
					rw = (data[6] & 0x01) ? -1 :
						(data[6] & 0x02) ? 1 : 0;
				} else {
					rw = 0;
				}
			} else {
				input_report_abs(input, ABS_DISTANCE, data[7] & 0x3f);
				rw = -(signed char)data[6];
			}
			input_report_rel(input, REL_WHEEL, rw);
		}

		if (!prox)
			wacom->id[0] = 0;
		input_report_abs(input, ABS_MISC, wacom->id[0]); /* report tool id */
		input_report_key(input, wacom->tool[0], prox);
		input_sync(input); /* sync last event */
	}

	/* send pad data */
	switch (features->type) {
	case WACOM_G4:
		prox = data[7] & 0xf8;
		if (prox || wacom->id[1]) {
			wacom->id[1] = PAD_DEVICE_ID;
			input_report_key(pad_input, BTN_BACK, (data[7] & 0x40));
			input_report_key(pad_input, BTN_FORWARD, (data[7] & 0x80));
			rw = ((data[7] & 0x18) >> 3) - ((data[7] & 0x20) >> 3);
			input_report_rel(pad_input, REL_WHEEL, rw);
			if (!prox)
				wacom->id[1] = 0;
			input_report_abs(pad_input, ABS_MISC, wacom->id[1]);
			retval = 1;
		}
		break;

	case WACOM_MO:
		prox = (data[7] & 0xf8) || data[8];
		if (prox || wacom->id[1]) {
			wacom->id[1] = PAD_DEVICE_ID;
			input_report_key(pad_input, BTN_BACK, (data[7] & 0x08));
			input_report_key(pad_input, BTN_LEFT, (data[7] & 0x20));
			input_report_key(pad_input, BTN_FORWARD, (data[7] & 0x10));
			input_report_key(pad_input, BTN_RIGHT, (data[7] & 0x40));
			input_report_abs(pad_input, ABS_WHEEL, (data[8] & 0x7f));
			if (!prox)
				wacom->id[1] = 0;
			input_report_abs(pad_input, ABS_MISC, wacom->id[1]);
			retval = 1;
		}
		break;
	case GRAPHIRE_BT:
		prox = data[7] & 0x03;
		if (prox || wacom->id[1]) {
			wacom->id[1] = PAD_DEVICE_ID;
			input_report_key(pad_input, BTN_0, (data[7] & 0x02));
			input_report_key(pad_input, BTN_1, (data[7] & 0x01));
			if (!prox)
				wacom->id[1] = 0;
			input_report_abs(pad_input, ABS_MISC, wacom->id[1]);
			retval = 1;
		}
		break;
	}

	/* Store current battery capacity and power supply state */
	if (features->type == GRAPHIRE_BT) {
		rw = (data[7] >> 2 & 0x07);
		battery_capacity = batcap_gr[rw];
		ps_connected = rw == 7;
		wacom_notify_battery(wacom, battery_capacity, ps_connected,
				     1, ps_connected);
	}
exit:
	return retval;
}

static void wacom_intuos_schedule_prox_event(struct wacom_wac *wacom_wac)
{
	struct wacom *wacom = container_of(wacom_wac, struct wacom, wacom_wac);
	struct wacom_features *features = &wacom_wac->features;
	struct hid_report *r;
	struct hid_report_enum *re;

	re = &(wacom->hdev->report_enum[HID_FEATURE_REPORT]);
	if (features->type == INTUOSHT2)
		r = re->report_id_hash[WACOM_REPORT_INTUOSHT2_ID];
	else
		r = re->report_id_hash[WACOM_REPORT_INTUOS_ID1];
	if (r) {
		hid_hw_request(wacom->hdev, r, HID_REQ_GET_REPORT);
	}
}

static int wacom_intuos_pad(struct wacom_wac *wacom)
{
	struct wacom_features *features = &wacom->features;
	unsigned char *data = wacom->data;
	struct input_dev *input = wacom->pad_input;
	int i;
	int buttons = 0, nbuttons = features->numbered_buttons;
	int keys = 0, nkeys = 0;
	int ring1 = 0, ring2 = 0;
	int strip1 = 0, strip2 = 0;
	bool prox = false;

	/* pad packets. Works as a second tool and is always in prox */
	if (!(data[0] == WACOM_REPORT_INTUOSPAD || data[0] == WACOM_REPORT_INTUOS5PAD ||
	      data[0] == WACOM_REPORT_CINTIQPAD))
		return 0;

	if (features->type >= INTUOS4S && features->type <= INTUOS4L) {
		buttons = (data[3] << 1) | (data[2] & 0x01);
		ring1 = data[1];
	} else if (features->type == DTK) {
		buttons = data[6];
	} else if (features->type == WACOM_13HD) {
		buttons = (data[4] << 1) | (data[3] & 0x01);
	} else if (features->type == WACOM_24HD) {
		buttons = (data[8] << 8) | data[6];
		ring1 = data[1];
		ring2 = data[2];

		/*
		 * Three "buttons" are available on the 24HD which are
		 * physically implemented as a touchstrip. Each button
		 * is approximately 3 bits wide with a 2 bit spacing.
		 * The raw touchstrip bits are stored at:
		 *    ((data[3] & 0x1f) << 8) | data[4])
		 */
		nkeys = 3;
		keys = ((data[3] & 0x1C) ? 1<<2 : 0) |
		       ((data[4] & 0xE0) ? 1<<1 : 0) |
		       ((data[4] & 0x07) ? 1<<0 : 0);
	} else if (features->type == WACOM_27QHD) {
		nkeys = 3;
		keys = data[2] & 0x07;

		input_report_abs(input, ABS_X, be16_to_cpup((__be16 *)&data[4]));
		input_report_abs(input, ABS_Y, be16_to_cpup((__be16 *)&data[6]));
		input_report_abs(input, ABS_Z, be16_to_cpup((__be16 *)&data[8]));
	} else if (features->type == CINTIQ_HYBRID) {
		/*
		 * Do not send hardware buttons under Android. They
		 * are already sent to the system through GPIO (and
		 * have different meaning).
		 *
		 * d-pad right  -> data[4] & 0x10
		 * d-pad up     -> data[4] & 0x20
		 * d-pad left   -> data[4] & 0x40
		 * d-pad down   -> data[4] & 0x80
		 * d-pad center -> data[3] & 0x01
		 */
		buttons = (data[4] << 1) | (data[3] & 0x01);
	} else if (features->type == CINTIQ_COMPANION_2) {
		/* d-pad right  -> data[4] & 0x10
		 * d-pad up     -> data[4] & 0x20
		 * d-pad left   -> data[4] & 0x40
		 * d-pad down   -> data[4] & 0x80
		 * d-pad center -> data[3] & 0x01
		 */
		buttons = ((data[2] >> 4) << 7) |
		          ((data[1] & 0x04) << 6) |
		          ((data[2] & 0x0F) << 2) |
		          (data[1] & 0x03);
	} else if (features->type >= INTUOS5S && features->type <= INTUOSPL) {
		/*
		 * ExpressKeys on Intuos5/Intuos Pro have a capacitive sensor in
		 * addition to the mechanical switch. Switch data is
		 * stored in data[4], capacitive data in data[5].
		 *
		 * Touch ring mode switch (data[3]) has no capacitive sensor
		 */
		buttons = (data[4] << 1) | (data[3] & 0x01);
		ring1 = data[2];
	} else {
		if (features->type == WACOM_21UX2 || features->type == WACOM_22HD) {
			buttons = (data[8] << 10) | ((data[7] & 0x01) << 9) |
			          (data[6] << 1) | (data[5] & 0x01);

			if (features->type == WACOM_22HD) {
				nkeys = 3;
				keys = data[9] & 0x07;
			}
		} else {
			buttons = ((data[6] & 0x10) << 10) |
			          ((data[5] & 0x10) << 9)  |
			          ((data[6] & 0x0F) << 4)  |
			          (data[5] & 0x0F);
		}
		strip1 = ((data[1] & 0x1f) << 8) | data[2];
		strip2 = ((data[3] & 0x1f) << 8) | data[4];
	}

	prox = (buttons & ~(~0 << nbuttons)) | (keys & ~(~0 << nkeys)) |
	       (ring1 & 0x80) | (ring2 & 0x80) | strip1 | strip2;

	wacom_report_numbered_buttons(input, nbuttons, buttons);

	for (i = 0; i < nkeys; i++)
		input_report_key(input, KEY_PROG1 + i, keys & (1 << i));

	input_report_abs(input, ABS_RX, strip1);
	input_report_abs(input, ABS_RY, strip2);

	input_report_abs(input, ABS_WHEEL,    (ring1 & 0x80) ? (ring1 & 0x7f) : 0);
	input_report_abs(input, ABS_THROTTLE, (ring2 & 0x80) ? (ring2 & 0x7f) : 0);

	input_report_key(input, wacom->tool[1], prox ? 1 : 0);
	input_report_abs(input, ABS_MISC, prox ? PAD_DEVICE_ID : 0);

	input_event(input, EV_MSC, MSC_SERIAL, 0xffffffff);

	return 1;
}

static int wacom_intuos_get_tool_type(int tool_id)
{
	int tool_type;

	switch (tool_id) {
	case 0x812: /* Inking pen */
	case 0x801: /* Intuos3 Inking pen */
	case 0x120802: /* Intuos4/5 Inking Pen */
	case 0x012:
		tool_type = BTN_TOOL_PENCIL;
		break;

	case 0x822: /* Pen */
	case 0x842:
	case 0x852:
	case 0x823: /* Intuos3 Grip Pen */
	case 0x813: /* Intuos3 Classic Pen */
	case 0x885: /* Intuos3 Marker Pen */
	case 0x802: /* Intuos4/5 13HD/24HD General Pen */
	case 0x804: /* Intuos4/5 13HD/24HD Marker Pen */
	case 0x8e2: /* IntuosHT2 pen */
	case 0x022:
	case 0x100804: /* Intuos4/5 13HD/24HD Art Pen */
	case 0x140802: /* Intuos4/5 13HD/24HD Classic Pen */
	case 0x160802: /* Cintiq 13HD Pro Pen */
	case 0x180802: /* DTH2242 Pen */
	case 0x100802: /* Intuos4/5 13HD/24HD General Pen */
		tool_type = BTN_TOOL_PEN;
		break;

	case 0x832: /* Stroke pen */
	case 0x032:
		tool_type = BTN_TOOL_BRUSH;
		break;

	case 0x007: /* Mouse 4D and 2D */
	case 0x09c:
	case 0x094:
	case 0x017: /* Intuos3 2D Mouse */
	case 0x806: /* Intuos4 Mouse */
		tool_type = BTN_TOOL_MOUSE;
		break;

	case 0x096: /* Lens cursor */
	case 0x097: /* Intuos3 Lens cursor */
	case 0x006: /* Intuos4 Lens cursor */
		tool_type = BTN_TOOL_LENS;
		break;

	case 0x82a: /* Eraser */
	case 0x85a:
	case 0x91a:
	case 0xd1a:
	case 0x0fa:
	case 0x82b: /* Intuos3 Grip Pen Eraser */
	case 0x81b: /* Intuos3 Classic Pen Eraser */
	case 0x91b: /* Intuos3 Airbrush Eraser */
	case 0x80c: /* Intuos4/5 13HD/24HD Marker Pen Eraser */
	case 0x80a: /* Intuos4/5 13HD/24HD General Pen Eraser */
	case 0x90a: /* Intuos4/5 13HD/24HD Airbrush Eraser */
	case 0x14080a: /* Intuos4/5 13HD/24HD Classic Pen Eraser */
	case 0x10090a: /* Intuos4/5 13HD/24HD Airbrush Eraser */
	case 0x10080c: /* Intuos4/5 13HD/24HD Art Pen Eraser */
	case 0x16080a: /* Cintiq 13HD Pro Pen Eraser */
	case 0x18080a: /* DTH2242 Eraser */
	case 0x10080a: /* Intuos4/5 13HD/24HD General Pen Eraser */
		tool_type = BTN_TOOL_RUBBER;
		break;

	case 0xd12:
	case 0x912:
	case 0x112:
	case 0x913: /* Intuos3 Airbrush */
	case 0x902: /* Intuos4/5 13HD/24HD Airbrush */
	case 0x100902: /* Intuos4/5 13HD/24HD Airbrush */
		tool_type = BTN_TOOL_AIRBRUSH;
		break;

	default: /* Unknown tool */
		tool_type = BTN_TOOL_PEN;
		break;
	}
	return tool_type;
}

static int wacom_intuos_inout(struct wacom_wac *wacom)
{
	struct wacom_features *features = &wacom->features;
	unsigned char *data = wacom->data;
	struct input_dev *input = wacom->pen_input;
	int idx = (features->type == INTUOS) ? (data[1] & 0x01) : 0;

	if (!(((data[1] & 0xfc) == 0xc0) ||  /* in prox */
	    ((data[1] & 0xfe) == 0x20) ||    /* in range */
	    ((data[1] & 0xfe) == 0x80)))     /* out prox */
		return 0;

	/* Enter report */
	if ((data[1] & 0xfc) == 0xc0) {
		/* serial number of the tool */
		wacom->serial[idx] = ((data[3] & 0x0f) << 28) +
			(data[4] << 20) + (data[5] << 12) +
			(data[6] << 4) + (data[7] >> 4);

		wacom->id[idx] = (data[2] << 4) | (data[3] >> 4) |
			((data[7] & 0x0f) << 20) | ((data[8] & 0xf0) << 12);

		wacom->tool[idx] = wacom_intuos_get_tool_type(wacom->id[idx]);

		wacom->shared->stylus_in_proximity = true;
		return 1;
	}

	/* in Range */
	if ((data[1] & 0xfe) == 0x20) {
		if (features->type != INTUOSHT2)
			wacom->shared->stylus_in_proximity = true;

		/* in Range while exiting */
		if (wacom->reporting_data) {
			input_report_key(input, BTN_TOUCH, 0);
			input_report_abs(input, ABS_PRESSURE, 0);
			input_report_abs(input, ABS_DISTANCE, wacom->features.distance_max);
			return 2;
		}
		return 1;
	}

	/* Exit report */
	if ((data[1] & 0xfe) == 0x80) {
		wacom->shared->stylus_in_proximity = false;
		wacom->reporting_data = false;

		/* don't report exit if we don't know the ID */
		if (!wacom->id[idx])
			return 1;

		/*
		 * Reset all states otherwise we lose the initial states
		 * when in-prox next time
		 */
		input_report_abs(input, ABS_X, 0);
		input_report_abs(input, ABS_Y, 0);
		input_report_abs(input, ABS_DISTANCE, 0);
		input_report_abs(input, ABS_TILT_X, 0);
		input_report_abs(input, ABS_TILT_Y, 0);
		if (wacom->tool[idx] >= BTN_TOOL_MOUSE) {
			input_report_key(input, BTN_LEFT, 0);
			input_report_key(input, BTN_MIDDLE, 0);
			input_report_key(input, BTN_RIGHT, 0);
			input_report_key(input, BTN_SIDE, 0);
			input_report_key(input, BTN_EXTRA, 0);
			input_report_abs(input, ABS_THROTTLE, 0);
			input_report_abs(input, ABS_RZ, 0);
		} else {
			input_report_abs(input, ABS_PRESSURE, 0);
			input_report_key(input, BTN_STYLUS, 0);
			input_report_key(input, BTN_STYLUS2, 0);
			input_report_key(input, BTN_TOUCH, 0);
			input_report_abs(input, ABS_WHEEL, 0);
			if (features->type >= INTUOS3S)
				input_report_abs(input, ABS_Z, 0);
		}
		input_report_key(input, wacom->tool[idx], 0);
		input_report_abs(input, ABS_MISC, 0); /* reset tool id */
		input_event(input, EV_MSC, MSC_SERIAL, wacom->serial[idx]);
		wacom->id[idx] = 0;
		return 2;
	}

	return 0;
}

static int wacom_remote_irq(struct wacom_wac *wacom_wac, size_t len)
{
	unsigned char *data = wacom_wac->data;
	struct input_dev *input;
	struct wacom *wacom = container_of(wacom_wac, struct wacom, wacom_wac);
	struct wacom_remote *remote = wacom->remote;
	int bat_charging, bat_percent, touch_ring_mode;
	__u32 serial;
	int i, index = -1;
	unsigned long flags;

	if (data[0] != WACOM_REPORT_REMOTE) {
		hid_dbg(wacom->hdev, "%s: received unknown report #%d",
			__func__, data[0]);
		return 0;
	}

	serial = data[3] + (data[4] << 8) + (data[5] << 16);
	wacom_wac->id[0] = PAD_DEVICE_ID;

	spin_lock_irqsave(&remote->remote_lock, flags);

	for (i = 0; i < WACOM_MAX_REMOTES; i++) {
		if (remote->remotes[i].serial == serial) {
			index = i;
			break;
		}
	}

	if (index < 0 || !remote->remotes[index].registered)
		goto out;

	input = remote->remotes[index].input;

	input_report_key(input, BTN_0, (data[9] & 0x01));
	input_report_key(input, BTN_1, (data[9] & 0x02));
	input_report_key(input, BTN_2, (data[9] & 0x04));
	input_report_key(input, BTN_3, (data[9] & 0x08));
	input_report_key(input, BTN_4, (data[9] & 0x10));
	input_report_key(input, BTN_5, (data[9] & 0x20));
	input_report_key(input, BTN_6, (data[9] & 0x40));
	input_report_key(input, BTN_7, (data[9] & 0x80));

	input_report_key(input, BTN_8, (data[10] & 0x01));
	input_report_key(input, BTN_9, (data[10] & 0x02));
	input_report_key(input, BTN_A, (data[10] & 0x04));
	input_report_key(input, BTN_B, (data[10] & 0x08));
	input_report_key(input, BTN_C, (data[10] & 0x10));
	input_report_key(input, BTN_X, (data[10] & 0x20));
	input_report_key(input, BTN_Y, (data[10] & 0x40));
	input_report_key(input, BTN_Z, (data[10] & 0x80));

	input_report_key(input, BTN_BASE, (data[11] & 0x01));
	input_report_key(input, BTN_BASE2, (data[11] & 0x02));

	if (data[12] & 0x80)
		input_report_abs(input, ABS_WHEEL, (data[12] & 0x7f));
	else
		input_report_abs(input, ABS_WHEEL, 0);

	bat_percent = data[7] & 0x7f;
	bat_charging = !!(data[7] & 0x80);

	if (data[9] | data[10] | (data[11] & 0x03) | data[12])
		input_report_abs(input, ABS_MISC, PAD_DEVICE_ID);
	else
		input_report_abs(input, ABS_MISC, 0);

	input_event(input, EV_MSC, MSC_SERIAL, serial);

	input_sync(input);

	/*Which mode select (LED light) is currently on?*/
	touch_ring_mode = (data[11] & 0xC0) >> 6;

	for (i = 0; i < WACOM_MAX_REMOTES; i++) {
		if (remote->remotes[i].serial == serial)
			wacom->led.groups[i].select = touch_ring_mode;
	}

	__wacom_notify_battery(&remote->remotes[index].battery, bat_percent,
				bat_charging, 1, bat_charging);

out:
	spin_unlock_irqrestore(&remote->remote_lock, flags);
	return 0;
}

static void wacom_remote_status_irq(struct wacom_wac *wacom_wac, size_t len)
{
	struct wacom *wacom = container_of(wacom_wac, struct wacom, wacom_wac);
	unsigned char *data = wacom_wac->data;
	struct wacom_remote *remote = wacom->remote;
	struct wacom_remote_data remote_data;
	unsigned long flags;
	int i, ret;

	if (data[0] != WACOM_REPORT_DEVICE_LIST)
		return;

	memset(&remote_data, 0, sizeof(struct wacom_remote_data));

	for (i = 0; i < WACOM_MAX_REMOTES; i++) {
		int j = i * 6;
		int serial = (data[j+6] << 16) + (data[j+5] << 8) + data[j+4];
		bool connected = data[j+2];

		remote_data.remote[i].serial = serial;
		remote_data.remote[i].connected = connected;
	}

	spin_lock_irqsave(&remote->remote_lock, flags);

	ret = kfifo_in(&remote->remote_fifo, &remote_data, sizeof(remote_data));
	if (ret != sizeof(remote_data)) {
		spin_unlock_irqrestore(&remote->remote_lock, flags);
		hid_err(wacom->hdev, "Can't queue Remote status event.\n");
		return;
	}

	spin_unlock_irqrestore(&remote->remote_lock, flags);

	wacom_schedule_work(wacom_wac, WACOM_WORKER_REMOTE);
}

static inline bool report_touch_events(struct wacom_wac *wacom)
{
	return (touch_arbitration ? !wacom->shared->stylus_in_proximity : 1);
}

static inline bool delay_pen_events(struct wacom_wac *wacom)
{
	return (wacom->shared->touch_down && touch_arbitration);
}

static int wacom_intuos_general(struct wacom_wac *wacom)
{
	struct wacom_features *features = &wacom->features;
	unsigned char *data = wacom->data;
	struct input_dev *input = wacom->pen_input;
	int idx = (features->type == INTUOS) ? (data[1] & 0x01) : 0;
	unsigned char type = (data[1] >> 1) & 0x0F;
	unsigned int x, y, distance, t;

	if (data[0] != WACOM_REPORT_PENABLED && data[0] != WACOM_REPORT_CINTIQ &&
		data[0] != WACOM_REPORT_INTUOS_PEN)
		return 0;

	if (delay_pen_events(wacom))
		return 1;

	/* don't report events if we don't know the tool ID */
	if (!wacom->id[idx]) {
		/* but reschedule a read of the current tool */
		wacom_intuos_schedule_prox_event(wacom);
		return 1;
	}

	/*
	 * don't report events for invalid data
	 */
	/* older I4 styli don't work with new Cintiqs */
	if ((!((wacom->id[idx] >> 20) & 0x01) &&
			(features->type == WACOM_21UX2)) ||
	    /* Only large Intuos support Lense Cursor */
	    (wacom->tool[idx] == BTN_TOOL_LENS &&
		(features->type == INTUOS3 ||
		 features->type == INTUOS3S ||
		 features->type == INTUOS4 ||
		 features->type == INTUOS4S ||
		 features->type == INTUOS5 ||
		 features->type == INTUOS5S ||
		 features->type == INTUOSPM ||
		 features->type == INTUOSPS)) ||
	   /* Cintiq doesn't send data when RDY bit isn't set */
	   (features->type == CINTIQ && !(data[1] & 0x40)))
		return 1;

	x = (be16_to_cpup((__be16 *)&data[2]) << 1) | ((data[9] >> 1) & 1);
	y = (be16_to_cpup((__be16 *)&data[4]) << 1) | (data[9] & 1);
	distance = data[9] >> 2;
	if (features->type < INTUOS3S) {
		x >>= 1;
		y >>= 1;
		distance >>= 1;
	}
	input_report_abs(input, ABS_X, x);
	input_report_abs(input, ABS_Y, y);
	input_report_abs(input, ABS_DISTANCE, distance);

	switch (type) {
	case 0x00:
	case 0x01:
	case 0x02:
	case 0x03:
		/* general pen packet */
		t = (data[6] << 3) | ((data[7] & 0xC0) >> 5) | (data[1] & 1);
		if (features->pressure_max < 2047)
			t >>= 1;
		input_report_abs(input, ABS_PRESSURE, t);
		if (features->type != INTUOSHT2) {
		    input_report_abs(input, ABS_TILT_X,
				 (((data[7] << 1) & 0x7e) | (data[8] >> 7)) - 64);
		    input_report_abs(input, ABS_TILT_Y, (data[8] & 0x7f) - 64);
		}
		input_report_key(input, BTN_STYLUS, data[1] & 2);
		input_report_key(input, BTN_STYLUS2, data[1] & 4);
		input_report_key(input, BTN_TOUCH, t > 10);
		break;

	case 0x0a:
		/* airbrush second packet */
		input_report_abs(input, ABS_WHEEL,
				(data[6] << 2) | ((data[7] >> 6) & 3));
		input_report_abs(input, ABS_TILT_X,
				 (((data[7] << 1) & 0x7e) | (data[8] >> 7)) - 64);
		input_report_abs(input, ABS_TILT_Y, (data[8] & 0x7f) - 64);
		break;

	case 0x05:
		/* Rotation packet */
		if (features->type >= INTUOS3S) {
			/* I3 marker pen rotation */
			t = (data[6] << 3) | ((data[7] >> 5) & 7);
			t = (data[7] & 0x20) ? ((t > 900) ? ((t-1) / 2 - 1350) :
				((t-1) / 2 + 450)) : (450 - t / 2) ;
			input_report_abs(input, ABS_Z, t);
		} else {
			/* 4D mouse 2nd packet */
			t = (data[6] << 3) | ((data[7] >> 5) & 7);
			input_report_abs(input, ABS_RZ, (data[7] & 0x20) ?
				((t - 1) / 2) : -t / 2);
		}
		break;

	case 0x04:
		/* 4D mouse 1st packet */
		input_report_key(input, BTN_LEFT,   data[8] & 0x01);
		input_report_key(input, BTN_MIDDLE, data[8] & 0x02);
		input_report_key(input, BTN_RIGHT,  data[8] & 0x04);

		input_report_key(input, BTN_SIDE,   data[8] & 0x20);
		input_report_key(input, BTN_EXTRA,  data[8] & 0x10);
		t = (data[6] << 2) | ((data[7] >> 6) & 3);
		input_report_abs(input, ABS_THROTTLE, (data[8] & 0x08) ? -t : t);
		break;

	case 0x06:
		/* I4 mouse */
		input_report_key(input, BTN_LEFT,   data[6] & 0x01);
		input_report_key(input, BTN_MIDDLE, data[6] & 0x02);
		input_report_key(input, BTN_RIGHT,  data[6] & 0x04);
		input_report_rel(input, REL_WHEEL, ((data[7] & 0x80) >> 7)
				 - ((data[7] & 0x40) >> 6));
		input_report_key(input, BTN_SIDE,   data[6] & 0x08);
		input_report_key(input, BTN_EXTRA,  data[6] & 0x10);

		input_report_abs(input, ABS_TILT_X,
			(((data[7] << 1) & 0x7e) | (data[8] >> 7)) - 64);
		input_report_abs(input, ABS_TILT_Y, (data[8] & 0x7f) - 64);
		break;

	case 0x08:
		if (wacom->tool[idx] == BTN_TOOL_MOUSE) {
			/* 2D mouse packet */
			input_report_key(input, BTN_LEFT,   data[8] & 0x04);
			input_report_key(input, BTN_MIDDLE, data[8] & 0x08);
			input_report_key(input, BTN_RIGHT,  data[8] & 0x10);
			input_report_rel(input, REL_WHEEL, (data[8] & 0x01)
					 - ((data[8] & 0x02) >> 1));

			/* I3 2D mouse side buttons */
			if (features->type >= INTUOS3S && features->type <= INTUOS3L) {
				input_report_key(input, BTN_SIDE,   data[8] & 0x40);
				input_report_key(input, BTN_EXTRA,  data[8] & 0x20);
			}
		}
		else if (wacom->tool[idx] == BTN_TOOL_LENS) {
			/* Lens cursor packets */
			input_report_key(input, BTN_LEFT,   data[8] & 0x01);
			input_report_key(input, BTN_MIDDLE, data[8] & 0x02);
			input_report_key(input, BTN_RIGHT,  data[8] & 0x04);
			input_report_key(input, BTN_SIDE,   data[8] & 0x10);
			input_report_key(input, BTN_EXTRA,  data[8] & 0x08);
		}
		break;

	case 0x07:
	case 0x09:
	case 0x0b:
	case 0x0c:
	case 0x0d:
	case 0x0e:
	case 0x0f:
		/* unhandled */
		break;
	}

	input_report_abs(input, ABS_MISC, wacom->id[idx]); /* report tool id */
	input_report_key(input, wacom->tool[idx], 1);
	input_event(input, EV_MSC, MSC_SERIAL, wacom->serial[idx]);
	wacom->reporting_data = true;
	return 2;
}

static int wacom_intuos_irq(struct wacom_wac *wacom)
{
	unsigned char *data = wacom->data;
	struct input_dev *input = wacom->pen_input;
	int result;

	if (data[0] != WACOM_REPORT_PENABLED &&
	    data[0] != WACOM_REPORT_INTUOS_ID1 &&
	    data[0] != WACOM_REPORT_INTUOS_ID2 &&
	    data[0] != WACOM_REPORT_INTUOSPAD &&
	    data[0] != WACOM_REPORT_INTUOS_PEN &&
	    data[0] != WACOM_REPORT_CINTIQ &&
	    data[0] != WACOM_REPORT_CINTIQPAD &&
	    data[0] != WACOM_REPORT_INTUOS5PAD) {
		dev_dbg(input->dev.parent,
			"%s: received unknown report #%d\n", __func__, data[0]);
                return 0;
	}

	/* process pad events */
	result = wacom_intuos_pad(wacom);
	if (result)
		return result;

	/* process in/out prox events */
	result = wacom_intuos_inout(wacom);
	if (result)
		return result - 1;

	/* process general packets */
	result = wacom_intuos_general(wacom);
	if (result)
		return result - 1;

	return 0;
}

static int int_dist(int x1, int y1, int x2, int y2)
{
	int x = x2 - x1;
	int y = y2 - y1;

	return int_sqrt(x*x + y*y);
}

static void wacom_intuos_bt_process_data(struct wacom_wac *wacom,
		unsigned char *data)
{
	memcpy(wacom->data, data, 10);
	wacom_intuos_irq(wacom);

	input_sync(wacom->pen_input);
	if (wacom->pad_input)
		input_sync(wacom->pad_input);
}

static int wacom_intuos_bt_irq(struct wacom_wac *wacom, size_t len)
{
	unsigned char data[WACOM_PKGLEN_MAX];
	int i = 1;
	unsigned power_raw, battery_capacity, bat_charging, ps_connected;

	memcpy(data, wacom->data, len);

	switch (data[0]) {
	case 0x04:
		wacom_intuos_bt_process_data(wacom, data + i);
		i += 10;
		/* fall through */
	case 0x03:
		wacom_intuos_bt_process_data(wacom, data + i);
		i += 10;
		wacom_intuos_bt_process_data(wacom, data + i);
		i += 10;
		power_raw = data[i];
		bat_charging = (power_raw & 0x08) ? 1 : 0;
		ps_connected = (power_raw & 0x10) ? 1 : 0;
		battery_capacity = batcap_i4[power_raw & 0x07];
		wacom_notify_battery(wacom, battery_capacity, bat_charging,
				     battery_capacity || bat_charging,
				     ps_connected);
		break;
	default:
		dev_dbg(wacom->pen_input->dev.parent,
				"Unknown report: %d,%d size:%zu\n",
				data[0], data[1], len);
		return 0;
	}
	return 0;
}

static int wacom_wac_finger_count_touches(struct wacom_wac *wacom)
{
	struct input_dev *input = wacom->touch_input;
	unsigned touch_max = wacom->features.touch_max;
	int count = 0;
	int i;

	if (!touch_max)
		return 0;

	if (touch_max == 1)
		return test_bit(BTN_TOUCH, input->key) &&
			report_touch_events(wacom);

	for (i = 0; i < input->mt->num_slots; i++) {
		struct input_mt_slot *ps = &input->mt->slots[i];
		int id = input_mt_get_value(ps, ABS_MT_TRACKING_ID);
		if (id >= 0)
			count++;
	}

	return count;
}

static int wacom_24hdt_irq(struct wacom_wac *wacom)
{
	struct input_dev *input = wacom->touch_input;
	unsigned char *data = wacom->data;
	int i;
	int current_num_contacts = data[61];
	int contacts_to_send = 0;
	int num_contacts_left = 4; /* maximum contacts per packet */
	int byte_per_packet = WACOM_BYTES_PER_24HDT_PACKET;
	int y_offset = 2;

	if (wacom->features.type == WACOM_27QHDT) {
		current_num_contacts = data[63];
		num_contacts_left = 10;
		byte_per_packet = WACOM_BYTES_PER_QHDTHID_PACKET;
		y_offset = 0;
	}

	/*
	 * First packet resets the counter since only the first
	 * packet in series will have non-zero current_num_contacts.
	 */
	if (current_num_contacts)
		wacom->num_contacts_left = current_num_contacts;

	contacts_to_send = min(num_contacts_left, wacom->num_contacts_left);

	for (i = 0; i < contacts_to_send; i++) {
		int offset = (byte_per_packet * i) + 1;
		bool touch = (data[offset] & 0x1) && report_touch_events(wacom);
		int slot = input_mt_get_slot_by_key(input, data[offset + 1]);

		if (slot < 0)
			continue;
		input_mt_slot(input, slot);
		input_mt_report_slot_state(input, MT_TOOL_FINGER, touch);

		if (touch) {
			int t_x = get_unaligned_le16(&data[offset + 2]);
			int t_y = get_unaligned_le16(&data[offset + 4 + y_offset]);

			input_report_abs(input, ABS_MT_POSITION_X, t_x);
			input_report_abs(input, ABS_MT_POSITION_Y, t_y);

			if (wacom->features.type != WACOM_27QHDT) {
				int c_x = get_unaligned_le16(&data[offset + 4]);
				int c_y = get_unaligned_le16(&data[offset + 8]);
				int w = get_unaligned_le16(&data[offset + 10]);
				int h = get_unaligned_le16(&data[offset + 12]);

				input_report_abs(input, ABS_MT_TOUCH_MAJOR, min(w,h));
				input_report_abs(input, ABS_MT_WIDTH_MAJOR,
						 min(w, h) + int_dist(t_x, t_y, c_x, c_y));
				input_report_abs(input, ABS_MT_WIDTH_MINOR, min(w, h));
				input_report_abs(input, ABS_MT_ORIENTATION, w > h);
			}
		}
	}
	input_mt_sync_frame(input);

	wacom->num_contacts_left -= contacts_to_send;
	if (wacom->num_contacts_left <= 0) {
		wacom->num_contacts_left = 0;
		wacom->shared->touch_down = wacom_wac_finger_count_touches(wacom);
	}
	return 1;
}

static int wacom_mt_touch(struct wacom_wac *wacom)
{
	struct input_dev *input = wacom->touch_input;
	unsigned char *data = wacom->data;
	int i;
	int current_num_contacts = data[2];
	int contacts_to_send = 0;
	int x_offset = 0;

	/* MTTPC does not support Height and Width */
	if (wacom->features.type == MTTPC || wacom->features.type == MTTPC_B)
		x_offset = -4;

	/*
	 * First packet resets the counter since only the first
	 * packet in series will have non-zero current_num_contacts.
	 */
	if (current_num_contacts)
		wacom->num_contacts_left = current_num_contacts;

	/* There are at most 5 contacts per packet */
	contacts_to_send = min(5, wacom->num_contacts_left);

	for (i = 0; i < contacts_to_send; i++) {
		int offset = (WACOM_BYTES_PER_MT_PACKET + x_offset) * i + 3;
		bool touch = (data[offset] & 0x1) && report_touch_events(wacom);
		int id = get_unaligned_le16(&data[offset + 1]);
		int slot = input_mt_get_slot_by_key(input, id);

		if (slot < 0)
			continue;

		input_mt_slot(input, slot);
		input_mt_report_slot_state(input, MT_TOOL_FINGER, touch);
		if (touch) {
			int x = get_unaligned_le16(&data[offset + x_offset + 7]);
			int y = get_unaligned_le16(&data[offset + x_offset + 9]);
			input_report_abs(input, ABS_MT_POSITION_X, x);
			input_report_abs(input, ABS_MT_POSITION_Y, y);
		}
	}
	input_mt_sync_frame(input);

	wacom->num_contacts_left -= contacts_to_send;
	if (wacom->num_contacts_left <= 0) {
		wacom->num_contacts_left = 0;
		wacom->shared->touch_down = wacom_wac_finger_count_touches(wacom);
	}
	return 1;
}

static int wacom_tpc_mt_touch(struct wacom_wac *wacom)
{
	struct input_dev *input = wacom->touch_input;
	unsigned char *data = wacom->data;
	int i;

	for (i = 0; i < 2; i++) {
		int p = data[1] & (1 << i);
		bool touch = p && report_touch_events(wacom);

		input_mt_slot(input, i);
		input_mt_report_slot_state(input, MT_TOOL_FINGER, touch);
		if (touch) {
			int x = le16_to_cpup((__le16 *)&data[i * 2 + 2]) & 0x7fff;
			int y = le16_to_cpup((__le16 *)&data[i * 2 + 6]) & 0x7fff;

			input_report_abs(input, ABS_MT_POSITION_X, x);
			input_report_abs(input, ABS_MT_POSITION_Y, y);
		}
	}
	input_mt_sync_frame(input);

	/* keep touch state for pen event */
	wacom->shared->touch_down = wacom_wac_finger_count_touches(wacom);

	return 1;
}

static int wacom_tpc_single_touch(struct wacom_wac *wacom, size_t len)
{
	unsigned char *data = wacom->data;
	struct input_dev *input = wacom->touch_input;
	bool prox = report_touch_events(wacom);
	int x = 0, y = 0;

	if (wacom->features.touch_max > 1 || len > WACOM_PKGLEN_TPC2FG)
		return 0;

	if (len == WACOM_PKGLEN_TPC1FG) {
		prox = prox && (data[0] & 0x01);
		x = get_unaligned_le16(&data[1]);
		y = get_unaligned_le16(&data[3]);
	} else if (len == WACOM_PKGLEN_TPC1FG_B) {
		prox = prox && (data[2] & 0x01);
		x = get_unaligned_le16(&data[3]);
		y = get_unaligned_le16(&data[5]);
	} else {
		prox = prox && (data[1] & 0x01);
		x = le16_to_cpup((__le16 *)&data[2]);
		y = le16_to_cpup((__le16 *)&data[4]);
	}

	if (prox) {
		input_report_abs(input, ABS_X, x);
		input_report_abs(input, ABS_Y, y);
	}
	input_report_key(input, BTN_TOUCH, prox);

	/* keep touch state for pen events */
	wacom->shared->touch_down = prox;

	return 1;
}

static int wacom_tpc_pen(struct wacom_wac *wacom)
{
	unsigned char *data = wacom->data;
	struct input_dev *input = wacom->pen_input;
	bool prox = data[1] & 0x20;

	if (!wacom->shared->stylus_in_proximity) /* first in prox */
		/* Going into proximity select tool */
		wacom->tool[0] = (data[1] & 0x0c) ? BTN_TOOL_RUBBER : BTN_TOOL_PEN;

	/* keep pen state for touch events */
	wacom->shared->stylus_in_proximity = prox;

	/* send pen events only when touch is up or forced out
	 * or touch arbitration is off
	 */
	if (!delay_pen_events(wacom)) {
		input_report_key(input, BTN_STYLUS, data[1] & 0x02);
		input_report_key(input, BTN_STYLUS2, data[1] & 0x10);
		input_report_abs(input, ABS_X, le16_to_cpup((__le16 *)&data[2]));
		input_report_abs(input, ABS_Y, le16_to_cpup((__le16 *)&data[4]));
		input_report_abs(input, ABS_PRESSURE, ((data[7] & 0x07) << 8) | data[6]);
		input_report_key(input, BTN_TOUCH, data[1] & 0x05);
		input_report_key(input, wacom->tool[0], prox);
		return 1;
	}

	return 0;
}

static int wacom_tpc_irq(struct wacom_wac *wacom, size_t len)
{
	unsigned char *data = wacom->data;

	if (wacom->pen_input) {
		dev_dbg(wacom->pen_input->dev.parent,
			"%s: received report #%d\n", __func__, data[0]);
<<<<<<< HEAD
	else
		return -ENXIO;
	if (wacom->touch_input)
=======

		if (len == WACOM_PKGLEN_PENABLED ||
		    data[0] == WACOM_REPORT_PENABLED)
			return wacom_tpc_pen(wacom);
	}
	else if (wacom->touch_input) {
>>>>>>> 833babb3
		dev_dbg(wacom->touch_input->dev.parent,
			"%s: received report #%d\n", __func__, data[0]);
	else
		return -ENXIO;

		switch (len) {
		case WACOM_PKGLEN_TPC1FG:
			return wacom_tpc_single_touch(wacom, len);

		case WACOM_PKGLEN_TPC2FG:
			return wacom_tpc_mt_touch(wacom);

		default:
			switch (data[0]) {
			case WACOM_REPORT_TPC1FG:
			case WACOM_REPORT_TPCHID:
			case WACOM_REPORT_TPCST:
			case WACOM_REPORT_TPC1FGE:
				return wacom_tpc_single_touch(wacom, len);

			case WACOM_REPORT_TPCMT:
			case WACOM_REPORT_TPCMT2:
				return wacom_mt_touch(wacom);

			}
		}
	}

	return 0;
}

static void wacom_map_usage(struct input_dev *input, struct hid_usage *usage,
		struct hid_field *field, __u8 type, __u16 code, int fuzz)
{
	int fmin = field->logical_minimum;
	int fmax = field->logical_maximum;

	usage->type = type;
	usage->code = code;

	set_bit(type, input->evbit);

	switch (type) {
	case EV_ABS:
		input_set_abs_params(input, code, fmin, fmax, fuzz, 0);
		input_abs_set_res(input, code,
				  hidinput_calc_abs_res(field, code));
		break;
	case EV_KEY:
		input_set_capability(input, EV_KEY, code);
		break;
	case EV_MSC:
		input_set_capability(input, EV_MSC, code);
		break;
	}
}

static void wacom_wac_pen_usage_mapping(struct hid_device *hdev,
		struct hid_field *field, struct hid_usage *usage)
{
	struct wacom *wacom = hid_get_drvdata(hdev);
	struct wacom_wac *wacom_wac = &wacom->wacom_wac;
	struct input_dev *input = wacom_wac->pen_input;

	switch (usage->hid) {
	case HID_GD_X:
		wacom_map_usage(input, usage, field, EV_ABS, ABS_X, 4);
		break;
	case HID_GD_Y:
		wacom_map_usage(input, usage, field, EV_ABS, ABS_Y, 4);
		break;
	case HID_DG_TIPPRESSURE:
		wacom_map_usage(input, usage, field, EV_ABS, ABS_PRESSURE, 0);
		break;
	case HID_DG_INRANGE:
		wacom_map_usage(input, usage, field, EV_KEY, BTN_TOOL_PEN, 0);
		break;
	case HID_DG_INVERT:
		wacom_map_usage(input, usage, field, EV_KEY,
				BTN_TOOL_RUBBER, 0);
		break;
	case HID_DG_ERASER:
	case HID_DG_TIPSWITCH:
		wacom_map_usage(input, usage, field, EV_KEY, BTN_TOUCH, 0);
		break;
	case HID_DG_BARRELSWITCH:
		wacom_map_usage(input, usage, field, EV_KEY, BTN_STYLUS, 0);
		break;
	case HID_DG_BARRELSWITCH2:
		wacom_map_usage(input, usage, field, EV_KEY, BTN_STYLUS2, 0);
		break;
	case HID_DG_TOOLSERIALNUMBER:
		wacom_map_usage(input, usage, field, EV_MSC, MSC_SERIAL, 0);
		break;
	}
}

static int wacom_wac_pen_event(struct hid_device *hdev, struct hid_field *field,
		struct hid_usage *usage, __s32 value)
{
	struct wacom *wacom = hid_get_drvdata(hdev);
	struct wacom_wac *wacom_wac = &wacom->wacom_wac;
	struct input_dev *input = wacom_wac->pen_input;

	/* checking which Tool / tip switch to send */
	switch (usage->hid) {
	case HID_DG_INRANGE:
		wacom_wac->hid_data.inrange_state = value;
		return 0;
	case HID_DG_INVERT:
		wacom_wac->hid_data.invert_state = value;
		return 0;
	case HID_DG_ERASER:
	case HID_DG_TIPSWITCH:
		wacom_wac->hid_data.tipswitch |= value;
		return 0;
	}

	/* send pen events only when touch is up or forced out
	 * or touch arbitration is off
	 */
	if (!usage->type || delay_pen_events(wacom_wac))
		return 0;

	input_event(input, usage->type, usage->code, value);

	return 0;
}

static void wacom_wac_pen_pre_report(struct hid_device *hdev,
		struct hid_report *report)
{
	return;
}

static void wacom_wac_pen_report(struct hid_device *hdev,
		struct hid_report *report)
{
	struct wacom *wacom = hid_get_drvdata(hdev);
	struct wacom_wac *wacom_wac = &wacom->wacom_wac;
	struct input_dev *input = wacom_wac->pen_input;
	bool prox = wacom_wac->hid_data.inrange_state;

	if (!wacom_wac->shared->stylus_in_proximity) /* first in prox */
		/* Going into proximity select tool */
		wacom_wac->tool[0] = wacom_wac->hid_data.invert_state ?
						BTN_TOOL_RUBBER : BTN_TOOL_PEN;

	/* keep pen state for touch events */
	wacom_wac->shared->stylus_in_proximity = prox;

	if (!delay_pen_events(wacom_wac)) {
		input_report_key(input, BTN_TOUCH,
				wacom_wac->hid_data.tipswitch);
		input_report_key(input, wacom_wac->tool[0], prox);

		wacom_wac->hid_data.tipswitch = false;

		input_sync(input);
	}
}

static void wacom_wac_finger_usage_mapping(struct hid_device *hdev,
		struct hid_field *field, struct hid_usage *usage)
{
	struct wacom *wacom = hid_get_drvdata(hdev);
	struct wacom_wac *wacom_wac = &wacom->wacom_wac;
	struct input_dev *input = wacom_wac->touch_input;
	unsigned touch_max = wacom_wac->features.touch_max;

	switch (usage->hid) {
	case HID_GD_X:
		if (touch_max == 1)
			wacom_map_usage(input, usage, field, EV_ABS, ABS_X, 4);
		else
			wacom_map_usage(input, usage, field, EV_ABS,
					ABS_MT_POSITION_X, 4);
		break;
	case HID_GD_Y:
		if (touch_max == 1)
			wacom_map_usage(input, usage, field, EV_ABS, ABS_Y, 4);
		else
			wacom_map_usage(input, usage, field, EV_ABS,
					ABS_MT_POSITION_Y, 4);
		break;
	case HID_DG_WIDTH:
	case HID_DG_HEIGHT:
		wacom_map_usage(input, usage, field, EV_ABS, ABS_MT_TOUCH_MAJOR, 0);
		wacom_map_usage(input, usage, field, EV_ABS, ABS_MT_TOUCH_MINOR, 0);
		input_set_abs_params(input, ABS_MT_ORIENTATION, 0, 1, 0, 0);
		break;
	case HID_DG_TIPSWITCH:
		wacom_map_usage(input, usage, field, EV_KEY, BTN_TOUCH, 0);
		break;
	case HID_DG_CONTACTCOUNT:
		wacom_wac->hid_data.cc_report = field->report->id;
		wacom_wac->hid_data.cc_index = field->index;
		wacom_wac->hid_data.cc_value_index = usage->usage_index;
		break;
	}
}

static void wacom_wac_finger_slot(struct wacom_wac *wacom_wac,
		struct input_dev *input)
{
	struct hid_data *hid_data = &wacom_wac->hid_data;
	bool mt = wacom_wac->features.touch_max > 1;
	bool prox = hid_data->tipswitch &&
		    report_touch_events(wacom_wac);

	wacom_wac->hid_data.num_received++;
	if (wacom_wac->hid_data.num_received > wacom_wac->hid_data.num_expected)
		return;

	if (mt) {
		int slot;

		slot = input_mt_get_slot_by_key(input, hid_data->id);
		input_mt_slot(input, slot);
		input_mt_report_slot_state(input, MT_TOOL_FINGER, prox);
	}
	else {
		input_report_key(input, BTN_TOUCH, prox);
	}

	if (prox) {
		input_report_abs(input, mt ? ABS_MT_POSITION_X : ABS_X,
				 hid_data->x);
		input_report_abs(input, mt ? ABS_MT_POSITION_Y : ABS_Y,
				 hid_data->y);

		if (test_bit(ABS_MT_TOUCH_MAJOR, input->absbit)) {
			input_report_abs(input, ABS_MT_TOUCH_MAJOR, max(hid_data->width, hid_data->height));
			input_report_abs(input, ABS_MT_TOUCH_MINOR, min(hid_data->width, hid_data->height));
			if (hid_data->width != hid_data->height)
				input_report_abs(input, ABS_MT_ORIENTATION, hid_data->width <= hid_data->height ? 0 : 1);
		}
	}
}

static int wacom_wac_finger_event(struct hid_device *hdev,
		struct hid_field *field, struct hid_usage *usage, __s32 value)
{
	struct wacom *wacom = hid_get_drvdata(hdev);
	struct wacom_wac *wacom_wac = &wacom->wacom_wac;

	switch (usage->hid) {
	case HID_GD_X:
		wacom_wac->hid_data.x = value;
		break;
	case HID_GD_Y:
		wacom_wac->hid_data.y = value;
		break;
	case HID_DG_WIDTH:
		wacom_wac->hid_data.width = value;
		break;
	case HID_DG_HEIGHT:
		wacom_wac->hid_data.height = value;
		break;
	case HID_DG_CONTACTID:
		wacom_wac->hid_data.id = value;
		break;
	case HID_DG_TIPSWITCH:
		wacom_wac->hid_data.tipswitch = value;
		break;
	}


	if (usage->usage_index + 1 == field->report_count) {
		if (usage->hid == wacom_wac->hid_data.last_slot_field)
			wacom_wac_finger_slot(wacom_wac, wacom_wac->touch_input);
	}

	return 0;
}

static void wacom_wac_finger_pre_report(struct hid_device *hdev,
		struct hid_report *report)
{
	struct wacom *wacom = hid_get_drvdata(hdev);
	struct wacom_wac *wacom_wac = &wacom->wacom_wac;
	struct hid_data* hid_data = &wacom_wac->hid_data;
	int i;

	for (i = 0; i < report->maxfield; i++) {
		struct hid_field *field = report->field[i];
		int j;

		for (j = 0; j < field->maxusage; j++) {
			struct hid_usage *usage = &field->usage[j];

			switch (usage->hid) {
			case HID_GD_X:
			case HID_GD_Y:
			case HID_DG_WIDTH:
			case HID_DG_HEIGHT:
			case HID_DG_CONTACTID:
			case HID_DG_INRANGE:
			case HID_DG_INVERT:
			case HID_DG_TIPSWITCH:
				hid_data->last_slot_field = usage->hid;
				break;
			case HID_DG_CONTACTCOUNT:
				hid_data->cc_report = report->id;
				hid_data->cc_index = i;
				hid_data->cc_value_index = j;
				break;
			}
		}
	}

	if (hid_data->cc_report != 0 &&
	    hid_data->cc_index >= 0) {
		struct hid_field *field = report->field[hid_data->cc_index];
		int value = field->value[hid_data->cc_value_index];
		if (value)
			hid_data->num_expected = value;
	}
	else {
		hid_data->num_expected = wacom_wac->features.touch_max;
	}
}

static void wacom_wac_finger_report(struct hid_device *hdev,
		struct hid_report *report)
{
	struct wacom *wacom = hid_get_drvdata(hdev);
	struct wacom_wac *wacom_wac = &wacom->wacom_wac;
	struct input_dev *input = wacom_wac->touch_input;
	unsigned touch_max = wacom_wac->features.touch_max;

	/* If more packets of data are expected, give us a chance to
	 * process them rather than immediately syncing a partial
	 * update.
	 */
	if (wacom_wac->hid_data.num_received < wacom_wac->hid_data.num_expected)
		return;

	if (touch_max > 1)
		input_mt_sync_frame(input);

	input_sync(input);
	wacom_wac->hid_data.num_received = 0;

	/* keep touch state for pen event */
	wacom_wac->shared->touch_down = wacom_wac_finger_count_touches(wacom_wac);
}

void wacom_wac_usage_mapping(struct hid_device *hdev,
		struct hid_field *field, struct hid_usage *usage)
{
	struct wacom *wacom = hid_get_drvdata(hdev);
	struct wacom_wac *wacom_wac = &wacom->wacom_wac;
	struct wacom_features *features = &wacom_wac->features;

	/* currently, only direct devices have proper hid report descriptors */
	features->device_type |= WACOM_DEVICETYPE_DIRECT;

	if (WACOM_PEN_FIELD(field))
		return wacom_wac_pen_usage_mapping(hdev, field, usage);

	if (WACOM_FINGER_FIELD(field))
		return wacom_wac_finger_usage_mapping(hdev, field, usage);
}

int wacom_wac_event(struct hid_device *hdev, struct hid_field *field,
		struct hid_usage *usage, __s32 value)
{
	struct wacom *wacom = hid_get_drvdata(hdev);

	if (wacom->wacom_wac.features.type != HID_GENERIC)
		return 0;

	if (WACOM_PEN_FIELD(field))
		return wacom_wac_pen_event(hdev, field, usage, value);

	if (WACOM_FINGER_FIELD(field))
		return wacom_wac_finger_event(hdev, field, usage, value);

	return 0;
}

static void wacom_report_events(struct hid_device *hdev, struct hid_report *report)
{
	int r;

	for (r = 0; r < report->maxfield; r++) {
		struct hid_field *field;
		unsigned count, n;

		field = report->field[r];
		count = field->report_count;

		if (!(HID_MAIN_ITEM_VARIABLE & field->flags))
			continue;

		for (n = 0; n < count; n++)
			wacom_wac_event(hdev, field, &field->usage[n], field->value[n]);
	}
}

void wacom_wac_report(struct hid_device *hdev, struct hid_report *report)
{
	struct wacom *wacom = hid_get_drvdata(hdev);
	struct wacom_wac *wacom_wac = &wacom->wacom_wac;
	struct hid_field *field = report->field[0];

	if (wacom_wac->features.type != HID_GENERIC)
		return;

	if (WACOM_PEN_FIELD(field))
		wacom_wac_pen_pre_report(hdev, report);

	if (WACOM_FINGER_FIELD(field))
		wacom_wac_finger_pre_report(hdev, report);

	wacom_report_events(hdev, report);

	if (WACOM_PEN_FIELD(field))
		return wacom_wac_pen_report(hdev, report);

	if (WACOM_FINGER_FIELD(field))
		return wacom_wac_finger_report(hdev, report);
}

static int wacom_bpt_touch(struct wacom_wac *wacom)
{
	struct wacom_features *features = &wacom->features;
	struct input_dev *input = wacom->touch_input;
	struct input_dev *pad_input = wacom->pad_input;
	unsigned char *data = wacom->data;
	int i;

	if (data[0] != 0x02)
	    return 0;

	for (i = 0; i < 2; i++) {
		int offset = (data[1] & 0x80) ? (8 * i) : (9 * i);
		bool touch = report_touch_events(wacom)
			   && (data[offset + 3] & 0x80);

		input_mt_slot(input, i);
		input_mt_report_slot_state(input, MT_TOOL_FINGER, touch);
		if (touch) {
			int x = get_unaligned_be16(&data[offset + 3]) & 0x7ff;
			int y = get_unaligned_be16(&data[offset + 5]) & 0x7ff;
			if (features->quirks & WACOM_QUIRK_BBTOUCH_LOWRES) {
				x <<= 5;
				y <<= 5;
			}
			input_report_abs(input, ABS_MT_POSITION_X, x);
			input_report_abs(input, ABS_MT_POSITION_Y, y);
		}
	}

	input_mt_sync_frame(input);

	input_report_key(pad_input, BTN_LEFT, (data[1] & 0x08) != 0);
	input_report_key(pad_input, BTN_FORWARD, (data[1] & 0x04) != 0);
	input_report_key(pad_input, BTN_BACK, (data[1] & 0x02) != 0);
	input_report_key(pad_input, BTN_RIGHT, (data[1] & 0x01) != 0);
	wacom->shared->touch_down = wacom_wac_finger_count_touches(wacom);

	return 1;
}

static void wacom_bpt3_touch_msg(struct wacom_wac *wacom, unsigned char *data)
{
	struct wacom_features *features = &wacom->features;
	struct input_dev *input = wacom->touch_input;
	bool touch = data[1] & 0x80;
	int slot = input_mt_get_slot_by_key(input, data[0]);

	if (slot < 0)
		return;

	touch = touch && report_touch_events(wacom);

	input_mt_slot(input, slot);
	input_mt_report_slot_state(input, MT_TOOL_FINGER, touch);

	if (touch) {
		int x = (data[2] << 4) | (data[4] >> 4);
		int y = (data[3] << 4) | (data[4] & 0x0f);
		int width, height;

		if (features->type >= INTUOSPS && features->type <= INTUOSHT2) {
			width  = data[5] * 100;
			height = data[6] * 100;
		} else {
			/*
			 * "a" is a scaled-down area which we assume is
			 * roughly circular and which can be described as:
			 * a=(pi*r^2)/C.
			 */
			int a = data[5];
			int x_res = input_abs_get_res(input, ABS_MT_POSITION_X);
			int y_res = input_abs_get_res(input, ABS_MT_POSITION_Y);
			width = 2 * int_sqrt(a * WACOM_CONTACT_AREA_SCALE);
			height = width * y_res / x_res;
		}

		input_report_abs(input, ABS_MT_POSITION_X, x);
		input_report_abs(input, ABS_MT_POSITION_Y, y);
		input_report_abs(input, ABS_MT_TOUCH_MAJOR, width);
		input_report_abs(input, ABS_MT_TOUCH_MINOR, height);
	}
}

static void wacom_bpt3_button_msg(struct wacom_wac *wacom, unsigned char *data)
{
	struct input_dev *input = wacom->pad_input;
	struct wacom_features *features = &wacom->features;

	if (features->type == INTUOSHT || features->type == INTUOSHT2) {
		input_report_key(input, BTN_LEFT, (data[1] & 0x02) != 0);
		input_report_key(input, BTN_BACK, (data[1] & 0x08) != 0);
	} else {
		input_report_key(input, BTN_BACK, (data[1] & 0x02) != 0);
		input_report_key(input, BTN_LEFT, (data[1] & 0x08) != 0);
	}
	input_report_key(input, BTN_FORWARD, (data[1] & 0x04) != 0);
	input_report_key(input, BTN_RIGHT, (data[1] & 0x01) != 0);
}

static int wacom_bpt3_touch(struct wacom_wac *wacom)
{
	unsigned char *data = wacom->data;
	int count = data[1] & 0x07;
	int  touch_changed = 0, i;

	if (data[0] != 0x02)
	    return 0;

	/* data has up to 7 fixed sized 8-byte messages starting at data[2] */
	for (i = 0; i < count; i++) {
		int offset = (8 * i) + 2;
		int msg_id = data[offset];

		if (msg_id >= 2 && msg_id <= 17) {
			wacom_bpt3_touch_msg(wacom, data + offset);
			touch_changed++;
		} else if (msg_id == 128)
			wacom_bpt3_button_msg(wacom, data + offset);

	}

	/* only update touch if we actually have a touchpad and touch data changed */
	if (wacom->touch_input && touch_changed) {
		input_mt_sync_frame(wacom->touch_input);
		wacom->shared->touch_down = wacom_wac_finger_count_touches(wacom);
	}

	return 1;
}

static int wacom_bpt_pen(struct wacom_wac *wacom)
{
	struct wacom_features *features = &wacom->features;
	struct input_dev *input = wacom->pen_input;
	unsigned char *data = wacom->data;
	int prox = 0, x = 0, y = 0, p = 0, d = 0, pen = 0, btn1 = 0, btn2 = 0;

	if (data[0] != WACOM_REPORT_PENABLED)
	    return 0;

	prox = (data[1] & 0x20) == 0x20;

	/*
	 * All reports shared between PEN and RUBBER tool must be
	 * forced to a known starting value (zero) when transitioning to
	 * out-of-prox.
	 *
	 * If not reset then, to userspace, it will look like lost events
	 * if new tool comes in-prox with same values as previous tool sent.
	 *
	 * Hardware does report zero in most out-of-prox cases but not all.
	 */
	if (!wacom->shared->stylus_in_proximity) {
		if (data[1] & 0x08) {
			wacom->tool[0] = BTN_TOOL_RUBBER;
			wacom->id[0] = ERASER_DEVICE_ID;
		} else {
			wacom->tool[0] = BTN_TOOL_PEN;
			wacom->id[0] = STYLUS_DEVICE_ID;
		}
	}

	wacom->shared->stylus_in_proximity = prox;
	if (delay_pen_events(wacom))
		return 0;

	if (prox) {
		x = le16_to_cpup((__le16 *)&data[2]);
		y = le16_to_cpup((__le16 *)&data[4]);
		p = le16_to_cpup((__le16 *)&data[6]);
		/*
		 * Convert distance from out prox to distance from tablet.
		 * distance will be greater than distance_max once
		 * touching and applying pressure; do not report negative
		 * distance.
		 */
		if (data[8] <= features->distance_max)
			d = features->distance_max - data[8];

		pen = data[1] & 0x01;
		btn1 = data[1] & 0x02;
		btn2 = data[1] & 0x04;
	} else {
		wacom->id[0] = 0;
	}

	input_report_key(input, BTN_TOUCH, pen);
	input_report_key(input, BTN_STYLUS, btn1);
	input_report_key(input, BTN_STYLUS2, btn2);

	input_report_abs(input, ABS_X, x);
	input_report_abs(input, ABS_Y, y);
	input_report_abs(input, ABS_PRESSURE, p);
	input_report_abs(input, ABS_DISTANCE, d);

	input_report_key(input, wacom->tool[0], prox); /* PEN or RUBBER */
	input_report_abs(input, ABS_MISC, wacom->id[0]); /* TOOL ID */

	return 1;
}

static int wacom_bpt_irq(struct wacom_wac *wacom, size_t len)
{
	struct wacom_features *features = &wacom->features;

	if ((features->type == INTUOSHT2) &&
	    (features->device_type & WACOM_DEVICETYPE_PEN))
		return wacom_intuos_irq(wacom);
	else if (len == WACOM_PKGLEN_BBTOUCH)
		return wacom_bpt_touch(wacom);
	else if (len == WACOM_PKGLEN_BBTOUCH3)
		return wacom_bpt3_touch(wacom);
	else if (len == WACOM_PKGLEN_BBFUN || len == WACOM_PKGLEN_BBPEN)
		return wacom_bpt_pen(wacom);

	return 0;
}

static void wacom_bamboo_pad_pen_event(struct wacom_wac *wacom,
		unsigned char *data)
{
	unsigned char prefix;

	/*
	 * We need to reroute the event from the debug interface to the
	 * pen interface.
	 * We need to add the report ID to the actual pen report, so we
	 * temporary overwrite the first byte to prevent having to kzalloc/kfree
	 * and memcpy the report.
	 */
	prefix = data[0];
	data[0] = WACOM_REPORT_BPAD_PEN;

	/*
	 * actually reroute the event.
	 * No need to check if wacom->shared->pen is valid, hid_input_report()
	 * will check for us.
	 */
	hid_input_report(wacom->shared->pen, HID_INPUT_REPORT, data,
			 WACOM_PKGLEN_PENABLED, 1);

	data[0] = prefix;
}

static int wacom_bamboo_pad_touch_event(struct wacom_wac *wacom,
		unsigned char *data)
{
	struct input_dev *input = wacom->touch_input;
	unsigned char *finger_data, prefix;
	unsigned id;
	int x, y;
	bool valid;

	prefix = data[0];

	for (id = 0; id < wacom->features.touch_max; id++) {
		valid = !!(prefix & BIT(id)) &&
			report_touch_events(wacom);

		input_mt_slot(input, id);
		input_mt_report_slot_state(input, MT_TOOL_FINGER, valid);

		if (!valid)
			continue;

		finger_data = data + 1 + id * 3;
		x = finger_data[0] | ((finger_data[1] & 0x0f) << 8);
		y = (finger_data[2] << 4) | (finger_data[1] >> 4);

		input_report_abs(input, ABS_MT_POSITION_X, x);
		input_report_abs(input, ABS_MT_POSITION_Y, y);
	}

	input_mt_sync_frame(input);

	input_report_key(input, BTN_LEFT, prefix & 0x40);
	input_report_key(input, BTN_RIGHT, prefix & 0x80);

	/* keep touch state for pen event */
	wacom->shared->touch_down = !!prefix && report_touch_events(wacom);

	return 1;
}

static int wacom_bamboo_pad_irq(struct wacom_wac *wacom, size_t len)
{
	unsigned char *data = wacom->data;

	if (!((len == WACOM_PKGLEN_BPAD_TOUCH) ||
	      (len == WACOM_PKGLEN_BPAD_TOUCH_USB)) ||
	    (data[0] != WACOM_REPORT_BPAD_TOUCH))
		return 0;

	if (data[1] & 0x01)
		wacom_bamboo_pad_pen_event(wacom, &data[1]);

	if (data[1] & 0x02)
		return wacom_bamboo_pad_touch_event(wacom, &data[9]);

	return 0;
}

static int wacom_wireless_irq(struct wacom_wac *wacom, size_t len)
{
	unsigned char *data = wacom->data;
	int connected;

	if (len != WACOM_PKGLEN_WIRELESS || data[0] != WACOM_REPORT_WL)
		return 0;

	connected = data[1] & 0x01;
	if (connected) {
		int pid, battery, charging;

		if ((wacom->shared->type == INTUOSHT ||
		    wacom->shared->type == INTUOSHT2) &&
		    wacom->shared->touch_input &&
		    wacom->shared->touch_max) {
			input_report_switch(wacom->shared->touch_input,
					SW_MUTE_DEVICE, data[5] & 0x40);
			input_sync(wacom->shared->touch_input);
		}

		pid = get_unaligned_be16(&data[6]);
		battery = (data[5] & 0x3f) * 100 / 31;
		charging = !!(data[5] & 0x80);
		if (wacom->pid != pid) {
			wacom->pid = pid;
			wacom_schedule_work(wacom, WACOM_WORKER_WIRELESS);
		}

		wacom_notify_battery(wacom, battery, charging, 1, 0);

	} else if (wacom->pid != 0) {
		/* disconnected while previously connected */
		wacom->pid = 0;
		wacom_schedule_work(wacom, WACOM_WORKER_WIRELESS);
		wacom_notify_battery(wacom, 0, 0, 0, 0);
	}

	return 0;
}

static int wacom_status_irq(struct wacom_wac *wacom_wac, size_t len)
{
	struct wacom *wacom = container_of(wacom_wac, struct wacom, wacom_wac);
	struct wacom_features *features = &wacom_wac->features;
	unsigned char *data = wacom_wac->data;

	if (data[0] != WACOM_REPORT_USB)
		return 0;

	if ((features->type == INTUOSHT ||
	    features->type == INTUOSHT2) &&
	    wacom_wac->shared->touch_input &&
	    features->touch_max) {
		input_report_switch(wacom_wac->shared->touch_input,
				    SW_MUTE_DEVICE, data[8] & 0x40);
		input_sync(wacom_wac->shared->touch_input);
	}

	if (data[9] & 0x02) { /* wireless module is attached */
		int battery = (data[8] & 0x3f) * 100 / 31;
		bool charging = !!(data[8] & 0x80);

		wacom_notify_battery(wacom_wac, battery, charging,
				     battery || charging, 1);

		if (!wacom->battery.battery &&
		    !(features->quirks & WACOM_QUIRK_BATTERY)) {
			features->quirks |= WACOM_QUIRK_BATTERY;
			wacom_schedule_work(wacom_wac, WACOM_WORKER_BATTERY);
		}
	}
	else if ((features->quirks & WACOM_QUIRK_BATTERY) &&
		 wacom->battery.battery) {
		features->quirks &= ~WACOM_QUIRK_BATTERY;
		wacom_schedule_work(wacom_wac, WACOM_WORKER_BATTERY);
		wacom_notify_battery(wacom_wac, 0, 0, 0, 0);
	}
	return 0;
}

void wacom_wac_irq(struct wacom_wac *wacom_wac, size_t len)
{
	bool sync;

	switch (wacom_wac->features.type) {
	case PENPARTNER:
		sync = wacom_penpartner_irq(wacom_wac);
		break;

	case PL:
		sync = wacom_pl_irq(wacom_wac);
		break;

	case WACOM_G4:
	case GRAPHIRE:
	case GRAPHIRE_BT:
	case WACOM_MO:
		sync = wacom_graphire_irq(wacom_wac);
		break;

	case PTU:
		sync = wacom_ptu_irq(wacom_wac);
		break;

	case DTU:
		sync = wacom_dtu_irq(wacom_wac);
		break;

	case DTUS:
	case DTUSX:
		sync = wacom_dtus_irq(wacom_wac);
		break;

	case INTUOS:
	case INTUOS3S:
	case INTUOS3:
	case INTUOS3L:
	case INTUOS4S:
	case INTUOS4:
	case INTUOS4L:
	case CINTIQ:
	case WACOM_BEE:
	case WACOM_13HD:
	case WACOM_21UX2:
	case WACOM_22HD:
	case WACOM_24HD:
	case WACOM_27QHD:
	case DTK:
	case CINTIQ_HYBRID:
	case CINTIQ_COMPANION_2:
		sync = wacom_intuos_irq(wacom_wac);
		break;

	case INTUOS4WL:
		sync = wacom_intuos_bt_irq(wacom_wac, len);
		break;

	case WACOM_24HDT:
	case WACOM_27QHDT:
		sync = wacom_24hdt_irq(wacom_wac);
		break;

	case INTUOS5S:
	case INTUOS5:
	case INTUOS5L:
	case INTUOSPS:
	case INTUOSPM:
	case INTUOSPL:
		if (len == WACOM_PKGLEN_BBTOUCH3)
			sync = wacom_bpt3_touch(wacom_wac);
		else if (wacom_wac->data[0] == WACOM_REPORT_USB)
			sync = wacom_status_irq(wacom_wac, len);
		else
			sync = wacom_intuos_irq(wacom_wac);
		break;

	case TABLETPC:
	case TABLETPCE:
	case TABLETPC2FG:
	case MTSCREEN:
	case MTTPC:
	case MTTPC_B:
		sync = wacom_tpc_irq(wacom_wac, len);
		break;

	case BAMBOO_PT:
	case BAMBOO_PEN:
	case BAMBOO_TOUCH:
	case INTUOSHT:
	case INTUOSHT2:
		if (wacom_wac->data[0] == WACOM_REPORT_USB)
			sync = wacom_status_irq(wacom_wac, len);
		else
			sync = wacom_bpt_irq(wacom_wac, len);
		break;

	case BAMBOO_PAD:
		sync = wacom_bamboo_pad_irq(wacom_wac, len);
		break;

	case WIRELESS:
		sync = wacom_wireless_irq(wacom_wac, len);
		break;

	case REMOTE:
		sync = false;
		if (wacom_wac->data[0] == WACOM_REPORT_DEVICE_LIST)
			wacom_remote_status_irq(wacom_wac, len);
		else
			sync = wacom_remote_irq(wacom_wac, len);
		break;

	default:
		sync = false;
		break;
	}

	if (sync) {
		if (wacom_wac->pen_input)
			input_sync(wacom_wac->pen_input);
		if (wacom_wac->touch_input)
			input_sync(wacom_wac->touch_input);
		if (wacom_wac->pad_input)
			input_sync(wacom_wac->pad_input);
	}
}

static void wacom_setup_basic_pro_pen(struct wacom_wac *wacom_wac)
{
	struct input_dev *input_dev = wacom_wac->pen_input;

	input_set_capability(input_dev, EV_MSC, MSC_SERIAL);

	__set_bit(BTN_TOOL_PEN, input_dev->keybit);
	__set_bit(BTN_STYLUS, input_dev->keybit);
	__set_bit(BTN_STYLUS2, input_dev->keybit);

	input_set_abs_params(input_dev, ABS_DISTANCE,
			     0, wacom_wac->features.distance_max, wacom_wac->features.distance_fuzz, 0);
}

static void wacom_setup_cintiq(struct wacom_wac *wacom_wac)
{
	struct input_dev *input_dev = wacom_wac->pen_input;
	struct wacom_features *features = &wacom_wac->features;

	wacom_setup_basic_pro_pen(wacom_wac);

	__set_bit(BTN_TOOL_RUBBER, input_dev->keybit);
	__set_bit(BTN_TOOL_BRUSH, input_dev->keybit);
	__set_bit(BTN_TOOL_PENCIL, input_dev->keybit);
	__set_bit(BTN_TOOL_AIRBRUSH, input_dev->keybit);

	input_set_abs_params(input_dev, ABS_WHEEL, 0, 1023, 0, 0);
	input_set_abs_params(input_dev, ABS_TILT_X, -64, 63, features->tilt_fuzz, 0);
	input_abs_set_res(input_dev, ABS_TILT_X, 57);
	input_set_abs_params(input_dev, ABS_TILT_Y, -64, 63, features->tilt_fuzz, 0);
	input_abs_set_res(input_dev, ABS_TILT_Y, 57);
}

static void wacom_setup_intuos(struct wacom_wac *wacom_wac)
{
	struct input_dev *input_dev = wacom_wac->pen_input;

	input_set_capability(input_dev, EV_REL, REL_WHEEL);

	wacom_setup_cintiq(wacom_wac);

	__set_bit(BTN_LEFT, input_dev->keybit);
	__set_bit(BTN_RIGHT, input_dev->keybit);
	__set_bit(BTN_MIDDLE, input_dev->keybit);
	__set_bit(BTN_SIDE, input_dev->keybit);
	__set_bit(BTN_EXTRA, input_dev->keybit);
	__set_bit(BTN_TOOL_MOUSE, input_dev->keybit);
	__set_bit(BTN_TOOL_LENS, input_dev->keybit);

	input_set_abs_params(input_dev, ABS_RZ, -900, 899, 0, 0);
	input_abs_set_res(input_dev, ABS_RZ, 287);
	input_set_abs_params(input_dev, ABS_THROTTLE, -1023, 1023, 0, 0);
}

void wacom_setup_device_quirks(struct wacom *wacom)
{
	struct wacom_features *features = &wacom->wacom_wac.features;

	/* The pen and pad share the same interface on most devices */
	if (features->type == GRAPHIRE_BT || features->type == WACOM_G4 ||
	    features->type == DTUS ||
	    (features->type >= INTUOS3S && features->type <= WACOM_MO)) {
		if (features->device_type & WACOM_DEVICETYPE_PEN)
			features->device_type |= WACOM_DEVICETYPE_PAD;
	}

	/* touch device found but size is not defined. use default */
	if (features->device_type & WACOM_DEVICETYPE_TOUCH && !features->x_max) {
		features->x_max = 1023;
		features->y_max = 1023;
	}

	/*
	 * Intuos5/Pro and Bamboo 3rd gen have no useful data about its
	 * touch interface in its HID descriptor. If this is the touch
	 * interface (PacketSize of WACOM_PKGLEN_BBTOUCH3), override the
	 * tablet values.
	 */
	if ((features->type >= INTUOS5S && features->type <= INTUOSPL) ||
		(features->type >= INTUOSHT && features->type <= BAMBOO_PT)) {
		if (features->pktlen == WACOM_PKGLEN_BBTOUCH3) {
			if (features->touch_max)
				features->device_type |= WACOM_DEVICETYPE_TOUCH;
			if (features->type >= INTUOSHT && features->type <= BAMBOO_PT)
				features->device_type |= WACOM_DEVICETYPE_PAD;

			features->x_max = 4096;
			features->y_max = 4096;
		}
		else if (features->pktlen == WACOM_PKGLEN_BBTOUCH) {
			features->device_type |= WACOM_DEVICETYPE_PAD;
		}
	}

	/*
	 * Hack for the Bamboo One:
	 * the device presents a PAD/Touch interface as most Bamboos and even
	 * sends ghosts PAD data on it. However, later, we must disable this
	 * ghost interface, and we can not detect it unless we set it here
	 * to WACOM_DEVICETYPE_PAD or WACOM_DEVICETYPE_TOUCH.
	 */
	if (features->type == BAMBOO_PEN &&
	    features->pktlen == WACOM_PKGLEN_BBTOUCH3)
		features->device_type |= WACOM_DEVICETYPE_PAD;

	/*
	 * Raw Wacom-mode pen and touch events both come from interface
	 * 0, whose HID descriptor has an application usage of 0xFF0D
	 * (i.e., WACOM_VENDORDEFINED_PEN). We route pen packets back
	 * out through the HID_GENERIC device created for interface 1,
	 * so rewrite this one to be of type WACOM_DEVICETYPE_TOUCH.
	 */
	if (features->type == BAMBOO_PAD)
		features->device_type = WACOM_DEVICETYPE_TOUCH;

	if (features->type == REMOTE)
		features->device_type = WACOM_DEVICETYPE_PAD;

	switch (features->type) {
	case PL:
	case DTU:
	case DTUS:
	case DTUSX:
	case WACOM_21UX2:
	case WACOM_22HD:
	case DTK:
	case WACOM_24HD:
	case WACOM_27QHD:
	case CINTIQ_HYBRID:
	case CINTIQ_COMPANION_2:
	case CINTIQ:
	case WACOM_BEE:
	case WACOM_13HD:
	case WACOM_24HDT:
	case WACOM_27QHDT:
	case TABLETPC:
	case TABLETPCE:
	case TABLETPC2FG:
	case MTSCREEN:
	case MTTPC:
	case MTTPC_B:
		features->device_type |= WACOM_DEVICETYPE_DIRECT;
		break;
	}

	if (wacom->hdev->bus == BUS_BLUETOOTH)
		features->quirks |= WACOM_QUIRK_BATTERY;

	/* quirk for bamboo touch with 2 low res touches */
	if ((features->type == BAMBOO_PT || features->type == BAMBOO_TOUCH) &&
	    features->pktlen == WACOM_PKGLEN_BBTOUCH) {
		features->x_max <<= 5;
		features->y_max <<= 5;
		features->x_fuzz <<= 5;
		features->y_fuzz <<= 5;
		features->quirks |= WACOM_QUIRK_BBTOUCH_LOWRES;
	}

	if (features->type == WIRELESS) {
		if (features->device_type == WACOM_DEVICETYPE_WL_MONITOR) {
			features->quirks |= WACOM_QUIRK_BATTERY;
		}
	}

	if (features->type == REMOTE)
		features->device_type |= WACOM_DEVICETYPE_WL_MONITOR;
}

int wacom_setup_pen_input_capabilities(struct input_dev *input_dev,
				   struct wacom_wac *wacom_wac)
{
	struct wacom_features *features = &wacom_wac->features;

	input_dev->evbit[0] |= BIT_MASK(EV_KEY) | BIT_MASK(EV_ABS);

	if (!(features->device_type & WACOM_DEVICETYPE_PEN))
		return -ENODEV;

	if (features->device_type & WACOM_DEVICETYPE_DIRECT)
		__set_bit(INPUT_PROP_DIRECT, input_dev->propbit);
	else
		__set_bit(INPUT_PROP_POINTER, input_dev->propbit);

	if (features->type == HID_GENERIC)
		/* setup has already been done */
		return 0;

	__set_bit(BTN_TOUCH, input_dev->keybit);
	__set_bit(ABS_MISC, input_dev->absbit);

	input_set_abs_params(input_dev, ABS_X, features->x_min,
			     features->x_max, features->x_fuzz, 0);
	input_set_abs_params(input_dev, ABS_Y, features->y_min,
			     features->y_max, features->y_fuzz, 0);
	input_set_abs_params(input_dev, ABS_PRESSURE, 0,
		features->pressure_max, features->pressure_fuzz, 0);

	/* penabled devices have fixed resolution for each model */
	input_abs_set_res(input_dev, ABS_X, features->x_resolution);
	input_abs_set_res(input_dev, ABS_Y, features->y_resolution);

	switch (features->type) {
	case GRAPHIRE_BT:
		__clear_bit(ABS_MISC, input_dev->absbit);

	case WACOM_MO:
	case WACOM_G4:
		input_set_abs_params(input_dev, ABS_DISTANCE, 0,
					      features->distance_max,
					      features->distance_fuzz, 0);
		/* fall through */

	case GRAPHIRE:
		input_set_capability(input_dev, EV_REL, REL_WHEEL);

		__set_bit(BTN_LEFT, input_dev->keybit);
		__set_bit(BTN_RIGHT, input_dev->keybit);
		__set_bit(BTN_MIDDLE, input_dev->keybit);

		__set_bit(BTN_TOOL_RUBBER, input_dev->keybit);
		__set_bit(BTN_TOOL_PEN, input_dev->keybit);
		__set_bit(BTN_TOOL_MOUSE, input_dev->keybit);
		__set_bit(BTN_STYLUS, input_dev->keybit);
		__set_bit(BTN_STYLUS2, input_dev->keybit);
		break;

	case WACOM_27QHD:
	case WACOM_24HD:
	case DTK:
	case WACOM_22HD:
	case WACOM_21UX2:
	case WACOM_BEE:
	case CINTIQ:
	case WACOM_13HD:
	case CINTIQ_HYBRID:
	case CINTIQ_COMPANION_2:
		input_set_abs_params(input_dev, ABS_Z, -900, 899, 0, 0);
		input_abs_set_res(input_dev, ABS_Z, 287);
		wacom_setup_cintiq(wacom_wac);
		break;

	case INTUOS3:
	case INTUOS3L:
	case INTUOS3S:
	case INTUOS4:
	case INTUOS4WL:
	case INTUOS4L:
	case INTUOS4S:
		input_set_abs_params(input_dev, ABS_Z, -900, 899, 0, 0);
		input_abs_set_res(input_dev, ABS_Z, 287);
		/* fall through */

	case INTUOS:
		wacom_setup_intuos(wacom_wac);
		break;

	case INTUOS5:
	case INTUOS5L:
	case INTUOSPM:
	case INTUOSPL:
	case INTUOS5S:
	case INTUOSPS:
		input_set_abs_params(input_dev, ABS_DISTANCE, 0,
				      features->distance_max,
				      features->distance_fuzz, 0);

		input_set_abs_params(input_dev, ABS_Z, -900, 899, 0, 0);
		input_abs_set_res(input_dev, ABS_Z, 287);

		wacom_setup_intuos(wacom_wac);
		break;

	case WACOM_24HDT:
	case WACOM_27QHDT:
	case MTSCREEN:
	case MTTPC:
	case MTTPC_B:
	case TABLETPC2FG:
	case TABLETPC:
	case TABLETPCE:
		__clear_bit(ABS_MISC, input_dev->absbit);
		/* fall through */

	case DTUS:
	case DTUSX:
	case PL:
	case DTU:
		__set_bit(BTN_TOOL_PEN, input_dev->keybit);
		__set_bit(BTN_TOOL_RUBBER, input_dev->keybit);
		__set_bit(BTN_STYLUS, input_dev->keybit);
		__set_bit(BTN_STYLUS2, input_dev->keybit);
		break;

	case PTU:
		__set_bit(BTN_STYLUS2, input_dev->keybit);
		/* fall through */

	case PENPARTNER:
		__set_bit(BTN_TOOL_PEN, input_dev->keybit);
		__set_bit(BTN_TOOL_RUBBER, input_dev->keybit);
		__set_bit(BTN_STYLUS, input_dev->keybit);
		break;

	case INTUOSHT:
	case BAMBOO_PT:
	case BAMBOO_PEN:
	case INTUOSHT2:
		if (features->type == INTUOSHT2) {
			wacom_setup_basic_pro_pen(wacom_wac);
		} else {
			__clear_bit(ABS_MISC, input_dev->absbit);
			__set_bit(BTN_TOOL_PEN, input_dev->keybit);
			__set_bit(BTN_TOOL_RUBBER, input_dev->keybit);
			__set_bit(BTN_STYLUS, input_dev->keybit);
			__set_bit(BTN_STYLUS2, input_dev->keybit);
			input_set_abs_params(input_dev, ABS_DISTANCE, 0,
				      features->distance_max,
				      features->distance_fuzz, 0);
		}
		break;
	case BAMBOO_PAD:
		__clear_bit(ABS_MISC, input_dev->absbit);
		break;
	}
	return 0;
}

int wacom_setup_touch_input_capabilities(struct input_dev *input_dev,
					 struct wacom_wac *wacom_wac)
{
	struct wacom_features *features = &wacom_wac->features;

	input_dev->evbit[0] |= BIT_MASK(EV_KEY) | BIT_MASK(EV_ABS);

	if (!(features->device_type & WACOM_DEVICETYPE_TOUCH))
		return -ENODEV;

	if (features->device_type & WACOM_DEVICETYPE_DIRECT)
		__set_bit(INPUT_PROP_DIRECT, input_dev->propbit);
	else
		__set_bit(INPUT_PROP_POINTER, input_dev->propbit);

	if (features->type == HID_GENERIC)
		/* setup has already been done */
		return 0;

	__set_bit(BTN_TOUCH, input_dev->keybit);

	if (features->touch_max == 1) {
		input_set_abs_params(input_dev, ABS_X, 0,
			features->x_max, features->x_fuzz, 0);
		input_set_abs_params(input_dev, ABS_Y, 0,
			features->y_max, features->y_fuzz, 0);
		input_abs_set_res(input_dev, ABS_X,
				  features->x_resolution);
		input_abs_set_res(input_dev, ABS_Y,
				  features->y_resolution);
	}
	else if (features->touch_max > 1) {
		input_set_abs_params(input_dev, ABS_MT_POSITION_X, 0,
			features->x_max, features->x_fuzz, 0);
		input_set_abs_params(input_dev, ABS_MT_POSITION_Y, 0,
			features->y_max, features->y_fuzz, 0);
		input_abs_set_res(input_dev, ABS_MT_POSITION_X,
				  features->x_resolution);
		input_abs_set_res(input_dev, ABS_MT_POSITION_Y,
				  features->y_resolution);
	}

	switch (features->type) {
	case INTUOS5:
	case INTUOS5L:
	case INTUOSPM:
	case INTUOSPL:
	case INTUOS5S:
	case INTUOSPS:
		input_set_abs_params(input_dev, ABS_MT_TOUCH_MAJOR, 0, features->x_max, 0, 0);
		input_set_abs_params(input_dev, ABS_MT_TOUCH_MINOR, 0, features->y_max, 0, 0);
		input_mt_init_slots(input_dev, features->touch_max, INPUT_MT_POINTER);
		break;

	case WACOM_24HDT:
		input_set_abs_params(input_dev, ABS_MT_TOUCH_MAJOR, 0, features->x_max, 0, 0);
		input_set_abs_params(input_dev, ABS_MT_WIDTH_MAJOR, 0, features->x_max, 0, 0);
		input_set_abs_params(input_dev, ABS_MT_WIDTH_MINOR, 0, features->y_max, 0, 0);
		input_set_abs_params(input_dev, ABS_MT_ORIENTATION, 0, 1, 0, 0);
		/* fall through */

	case WACOM_27QHDT:
	case MTSCREEN:
	case MTTPC:
	case MTTPC_B:
	case TABLETPC2FG:
		input_mt_init_slots(input_dev, features->touch_max, INPUT_MT_DIRECT);
		/*fall through */

	case TABLETPC:
	case TABLETPCE:
		break;

	case INTUOSHT:
	case INTUOSHT2:
		input_dev->evbit[0] |= BIT_MASK(EV_SW);
		__set_bit(SW_MUTE_DEVICE, input_dev->swbit);
		/* fall through */

	case BAMBOO_PT:
	case BAMBOO_TOUCH:
		if (features->pktlen == WACOM_PKGLEN_BBTOUCH3) {
			input_set_abs_params(input_dev,
				     ABS_MT_TOUCH_MAJOR,
				     0, features->x_max, 0, 0);
			input_set_abs_params(input_dev,
				     ABS_MT_TOUCH_MINOR,
				     0, features->y_max, 0, 0);
		}
		input_mt_init_slots(input_dev, features->touch_max, INPUT_MT_POINTER);
		break;

	case BAMBOO_PAD:
		input_mt_init_slots(input_dev, features->touch_max,
				    INPUT_MT_POINTER);
		__set_bit(BTN_LEFT, input_dev->keybit);
		__set_bit(BTN_RIGHT, input_dev->keybit);
		break;
	}
	return 0;
}

static void wacom_setup_numbered_buttons(struct input_dev *input_dev,
				int button_count)
{
	int i;

	for (i = 0; i < button_count && i < 10; i++)
		__set_bit(BTN_0 + i, input_dev->keybit);
	for (i = 10; i < button_count && i < 16; i++)
		__set_bit(BTN_A + (i-10), input_dev->keybit);
	for (i = 16; i < button_count && i < 18; i++)
		__set_bit(BTN_BASE + (i-16), input_dev->keybit);
}

static void wacom_24hd_update_leds(struct wacom *wacom, int mask, int group)
{
	struct wacom_led *led;
	int i;
	bool updated = false;

	/*
	 * 24HD has LED group 1 to the left and LED group 0 to the right.
	 * So group 0 matches the second half of the buttons and thus the mask
	 * needs to be shifted.
	 */
	if (group == 0)
		mask >>= 8;

	for (i = 0; i < 3; i++) {
		led = wacom_led_find(wacom, group, i);
		if (!led) {
			hid_err(wacom->hdev, "can't find LED %d in group %d\n",
				i, group);
			continue;
		}
		if (!updated && mask & BIT(i)) {
			led->held = true;
			led_trigger_event(&led->trigger, LED_FULL);
		} else {
			led->held = false;
		}
	}
}

static bool wacom_is_led_toggled(struct wacom *wacom, int button_count,
				 int mask, int group)
{
	int button_per_group;

	/*
	 * 21UX2 has LED group 1 to the left and LED group 0
	 * to the right. We need to reverse the group to match this
	 * historical behavior.
	 */
	if (wacom->wacom_wac.features.type == WACOM_21UX2)
		group = 1 - group;

	button_per_group = button_count/wacom->led.count;

	return mask & (1 << (group * button_per_group));
}

static void wacom_update_led(struct wacom *wacom, int button_count, int mask,
			     int group)
{
	struct wacom_led *led, *next_led;
	int cur;
	bool pressed;

	if (wacom->wacom_wac.features.type == WACOM_24HD)
		return wacom_24hd_update_leds(wacom, mask, group);

	pressed = wacom_is_led_toggled(wacom, button_count, mask, group);
	cur = wacom->led.groups[group].select;

	led = wacom_led_find(wacom, group, cur);
	if (!led) {
		hid_err(wacom->hdev, "can't find current LED %d in group %d\n",
			cur, group);
		return;
	}

	if (!pressed) {
		led->held = false;
		return;
	}

	if (led->held && pressed)
		return;

	next_led = wacom_led_next(wacom, led);
	if (!next_led) {
		hid_err(wacom->hdev, "can't find next LED in group %d\n",
			group);
		return;
	}
	if (next_led == led)
		return;

	next_led->held = true;
	led_trigger_event(&next_led->trigger,
			  wacom_leds_brightness_get(next_led));
}

static void wacom_report_numbered_buttons(struct input_dev *input_dev,
				int button_count, int mask)
{
	struct wacom *wacom = input_get_drvdata(input_dev);
	int i;

	for (i = 0; i < wacom->led.count; i++)
		wacom_update_led(wacom,  button_count, mask, i);

	for (i = 0; i < button_count && i < 10; i++)
		input_report_key(input_dev, BTN_0 + i, mask & (1 << i));
	for (i = 10; i < button_count && i < 16; i++)
		input_report_key(input_dev, BTN_A + (i-10), mask & (1 << i));
	for (i = 16; i < button_count && i < 18; i++)
		input_report_key(input_dev, BTN_BASE + (i-16), mask & (1 << i));
}

int wacom_setup_pad_input_capabilities(struct input_dev *input_dev,
				   struct wacom_wac *wacom_wac)
{
	struct wacom_features *features = &wacom_wac->features;

	if ((features->type == HID_GENERIC) && features->numbered_buttons > 0)
		features->device_type |= WACOM_DEVICETYPE_PAD;

	if (!(features->device_type & WACOM_DEVICETYPE_PAD))
		return -ENODEV;

	if (features->type == REMOTE && input_dev == wacom_wac->pad_input)
		return -ENODEV;

	input_dev->evbit[0] |= BIT_MASK(EV_KEY) | BIT_MASK(EV_ABS);

	/* kept for making legacy xf86-input-wacom working with the wheels */
	__set_bit(ABS_MISC, input_dev->absbit);

	/* kept for making legacy xf86-input-wacom accepting the pad */
	input_set_abs_params(input_dev, ABS_X, 0, 1, 0, 0);
	input_set_abs_params(input_dev, ABS_Y, 0, 1, 0, 0);

	/* kept for making udev and libwacom accepting the pad */
	__set_bit(BTN_STYLUS, input_dev->keybit);

	wacom_setup_numbered_buttons(input_dev, features->numbered_buttons);

	switch (features->type) {

	case CINTIQ_HYBRID:
	case CINTIQ_COMPANION_2:
	case DTK:
	case DTUS:
	case GRAPHIRE_BT:
		break;

	case WACOM_MO:
		__set_bit(BTN_BACK, input_dev->keybit);
		__set_bit(BTN_LEFT, input_dev->keybit);
		__set_bit(BTN_FORWARD, input_dev->keybit);
		__set_bit(BTN_RIGHT, input_dev->keybit);
		input_set_abs_params(input_dev, ABS_WHEEL, 0, 71, 0, 0);
		break;

	case WACOM_G4:
		__set_bit(BTN_BACK, input_dev->keybit);
		__set_bit(BTN_FORWARD, input_dev->keybit);
		input_set_capability(input_dev, EV_REL, REL_WHEEL);
		break;

	case WACOM_24HD:
		__set_bit(KEY_PROG1, input_dev->keybit);
		__set_bit(KEY_PROG2, input_dev->keybit);
		__set_bit(KEY_PROG3, input_dev->keybit);

		input_set_abs_params(input_dev, ABS_WHEEL, 0, 71, 0, 0);
		input_set_abs_params(input_dev, ABS_THROTTLE, 0, 71, 0, 0);
		break;

	case WACOM_27QHD:
		__set_bit(KEY_PROG1, input_dev->keybit);
		__set_bit(KEY_PROG2, input_dev->keybit);
		__set_bit(KEY_PROG3, input_dev->keybit);
		input_set_abs_params(input_dev, ABS_X, -2048, 2048, 0, 0);
		input_abs_set_res(input_dev, ABS_X, 1024); /* points/g */
		input_set_abs_params(input_dev, ABS_Y, -2048, 2048, 0, 0);
		input_abs_set_res(input_dev, ABS_Y, 1024);
		input_set_abs_params(input_dev, ABS_Z, -2048, 2048, 0, 0);
		input_abs_set_res(input_dev, ABS_Z, 1024);
		__set_bit(INPUT_PROP_ACCELEROMETER, input_dev->propbit);
		break;

	case WACOM_22HD:
		__set_bit(KEY_PROG1, input_dev->keybit);
		__set_bit(KEY_PROG2, input_dev->keybit);
		__set_bit(KEY_PROG3, input_dev->keybit);
		/* fall through */

	case WACOM_21UX2:
	case WACOM_BEE:
	case CINTIQ:
		input_set_abs_params(input_dev, ABS_RX, 0, 4096, 0, 0);
		input_set_abs_params(input_dev, ABS_RY, 0, 4096, 0, 0);
		break;

	case WACOM_13HD:
		input_set_abs_params(input_dev, ABS_WHEEL, 0, 71, 0, 0);
		break;

	case INTUOS3:
	case INTUOS3L:
		input_set_abs_params(input_dev, ABS_RY, 0, 4096, 0, 0);
		/* fall through */

	case INTUOS3S:
		input_set_abs_params(input_dev, ABS_RX, 0, 4096, 0, 0);
		break;

	case INTUOS5:
	case INTUOS5L:
	case INTUOSPM:
	case INTUOSPL:
	case INTUOS5S:
	case INTUOSPS:
		input_set_abs_params(input_dev, ABS_WHEEL, 0, 71, 0, 0);
		break;

	case INTUOS4WL:
		/*
		 * For Bluetooth devices, the udev rule does not work correctly
		 * for pads unless we add a stylus capability, which forces
		 * ID_INPUT_TABLET to be set.
		 */
		__set_bit(BTN_STYLUS, input_dev->keybit);
		/* fall through */

	case INTUOS4:
	case INTUOS4L:
	case INTUOS4S:
		input_set_abs_params(input_dev, ABS_WHEEL, 0, 71, 0, 0);
		break;

	case INTUOSHT:
	case BAMBOO_PT:
	case BAMBOO_TOUCH:
	case INTUOSHT2:
		__clear_bit(ABS_MISC, input_dev->absbit);

		__set_bit(BTN_LEFT, input_dev->keybit);
		__set_bit(BTN_FORWARD, input_dev->keybit);
		__set_bit(BTN_BACK, input_dev->keybit);
		__set_bit(BTN_RIGHT, input_dev->keybit);

		break;

	case REMOTE:
		input_set_capability(input_dev, EV_MSC, MSC_SERIAL);
		input_set_abs_params(input_dev, ABS_WHEEL, 0, 71, 0, 0);
		break;

	default:
		/* no pad supported */
		return -ENODEV;
	}
	return 0;
}

static const struct wacom_features wacom_features_0x00 =
	{ "Wacom Penpartner", 5040, 3780, 255, 0,
	  PENPARTNER, WACOM_PENPRTN_RES, WACOM_PENPRTN_RES };
static const struct wacom_features wacom_features_0x10 =
	{ "Wacom Graphire", 10206, 7422, 511, 63,
	  GRAPHIRE, WACOM_GRAPHIRE_RES, WACOM_GRAPHIRE_RES };
static const struct wacom_features wacom_features_0x81 =
	{ "Wacom Graphire BT", 16704, 12064, 511, 32,
	  GRAPHIRE_BT, WACOM_GRAPHIRE_RES, WACOM_GRAPHIRE_RES, 2 };
static const struct wacom_features wacom_features_0x11 =
	{ "Wacom Graphire2 4x5", 10206, 7422, 511, 63,
	  GRAPHIRE, WACOM_GRAPHIRE_RES, WACOM_GRAPHIRE_RES };
static const struct wacom_features wacom_features_0x12 =
	{ "Wacom Graphire2 5x7", 13918, 10206, 511, 63,
	  GRAPHIRE, WACOM_GRAPHIRE_RES, WACOM_GRAPHIRE_RES };
static const struct wacom_features wacom_features_0x13 =
	{ "Wacom Graphire3", 10208, 7424, 511, 63,
	  GRAPHIRE, WACOM_GRAPHIRE_RES, WACOM_GRAPHIRE_RES };
static const struct wacom_features wacom_features_0x14 =
	{ "Wacom Graphire3 6x8", 16704, 12064, 511, 63,
	  GRAPHIRE, WACOM_GRAPHIRE_RES, WACOM_GRAPHIRE_RES };
static const struct wacom_features wacom_features_0x15 =
	{ "Wacom Graphire4 4x5", 10208, 7424, 511, 63,
	  WACOM_G4, WACOM_GRAPHIRE_RES, WACOM_GRAPHIRE_RES };
static const struct wacom_features wacom_features_0x16 =
	{ "Wacom Graphire4 6x8", 16704, 12064, 511, 63,
	  WACOM_G4, WACOM_GRAPHIRE_RES, WACOM_GRAPHIRE_RES };
static const struct wacom_features wacom_features_0x17 =
	{ "Wacom BambooFun 4x5", 14760, 9225, 511, 63,
	  WACOM_MO, WACOM_INTUOS_RES, WACOM_INTUOS_RES };
static const struct wacom_features wacom_features_0x18 =
	{ "Wacom BambooFun 6x8", 21648, 13530, 511, 63,
	  WACOM_MO, WACOM_INTUOS_RES, WACOM_INTUOS_RES };
static const struct wacom_features wacom_features_0x19 =
	{ "Wacom Bamboo1 Medium", 16704, 12064, 511, 63,
	  GRAPHIRE, WACOM_GRAPHIRE_RES, WACOM_GRAPHIRE_RES };
static const struct wacom_features wacom_features_0x60 =
	{ "Wacom Volito", 5104, 3712, 511, 63,
	  GRAPHIRE, WACOM_VOLITO_RES, WACOM_VOLITO_RES };
static const struct wacom_features wacom_features_0x61 =
	{ "Wacom PenStation2", 3250, 2320, 255, 63,
	  GRAPHIRE, WACOM_VOLITO_RES, WACOM_VOLITO_RES };
static const struct wacom_features wacom_features_0x62 =
	{ "Wacom Volito2 4x5", 5104, 3712, 511, 63,
	  GRAPHIRE, WACOM_VOLITO_RES, WACOM_VOLITO_RES };
static const struct wacom_features wacom_features_0x63 =
	{ "Wacom Volito2 2x3", 3248, 2320, 511, 63,
	  GRAPHIRE, WACOM_VOLITO_RES, WACOM_VOLITO_RES };
static const struct wacom_features wacom_features_0x64 =
	{ "Wacom PenPartner2", 3250, 2320, 511, 63,
	  GRAPHIRE, WACOM_VOLITO_RES, WACOM_VOLITO_RES };
static const struct wacom_features wacom_features_0x65 =
	{ "Wacom Bamboo", 14760, 9225, 511, 63,
	  WACOM_MO, WACOM_INTUOS_RES, WACOM_INTUOS_RES };
static const struct wacom_features wacom_features_0x69 =
	{ "Wacom Bamboo1", 5104, 3712, 511, 63,
	  GRAPHIRE, WACOM_PENPRTN_RES, WACOM_PENPRTN_RES };
static const struct wacom_features wacom_features_0x6A =
	{ "Wacom Bamboo1 4x6", 14760, 9225, 1023, 63,
	  GRAPHIRE, WACOM_INTUOS_RES, WACOM_INTUOS_RES };
static const struct wacom_features wacom_features_0x6B =
	{ "Wacom Bamboo1 5x8", 21648, 13530, 1023, 63,
	  GRAPHIRE, WACOM_INTUOS_RES, WACOM_INTUOS_RES };
static const struct wacom_features wacom_features_0x20 =
	{ "Wacom Intuos 4x5", 12700, 10600, 1023, 31,
	  INTUOS, WACOM_INTUOS_RES, WACOM_INTUOS_RES };
static const struct wacom_features wacom_features_0x21 =
	{ "Wacom Intuos 6x8", 20320, 16240, 1023, 31,
	  INTUOS, WACOM_INTUOS_RES, WACOM_INTUOS_RES };
static const struct wacom_features wacom_features_0x22 =
	{ "Wacom Intuos 9x12", 30480, 24060, 1023, 31,
	  INTUOS, WACOM_INTUOS_RES, WACOM_INTUOS_RES };
static const struct wacom_features wacom_features_0x23 =
	{ "Wacom Intuos 12x12", 30480, 31680, 1023, 31,
	  INTUOS, WACOM_INTUOS_RES, WACOM_INTUOS_RES };
static const struct wacom_features wacom_features_0x24 =
	{ "Wacom Intuos 12x18", 45720, 31680, 1023, 31,
	  INTUOS, WACOM_INTUOS_RES, WACOM_INTUOS_RES };
static const struct wacom_features wacom_features_0x30 =
	{ "Wacom PL400", 5408, 4056, 255, 0,
	  PL, WACOM_PL_RES, WACOM_PL_RES };
static const struct wacom_features wacom_features_0x31 =
	{ "Wacom PL500", 6144, 4608, 255, 0,
	  PL, WACOM_PL_RES, WACOM_PL_RES };
static const struct wacom_features wacom_features_0x32 =
	{ "Wacom PL600", 6126, 4604, 255, 0,
	  PL, WACOM_PL_RES, WACOM_PL_RES };
static const struct wacom_features wacom_features_0x33 =
	{ "Wacom PL600SX", 6260, 5016, 255, 0,
	  PL, WACOM_PL_RES, WACOM_PL_RES };
static const struct wacom_features wacom_features_0x34 =
	{ "Wacom PL550", 6144, 4608, 511, 0,
	  PL, WACOM_PL_RES, WACOM_PL_RES };
static const struct wacom_features wacom_features_0x35 =
	{ "Wacom PL800", 7220, 5780, 511, 0,
	  PL, WACOM_PL_RES, WACOM_PL_RES };
static const struct wacom_features wacom_features_0x37 =
	{ "Wacom PL700", 6758, 5406, 511, 0,
	  PL, WACOM_PL_RES, WACOM_PL_RES };
static const struct wacom_features wacom_features_0x38 =
	{ "Wacom PL510", 6282, 4762, 511, 0,
	  PL, WACOM_PL_RES, WACOM_PL_RES };
static const struct wacom_features wacom_features_0x39 =
	{ "Wacom DTU710", 34080, 27660, 511, 0,
	  PL, WACOM_PL_RES, WACOM_PL_RES };
static const struct wacom_features wacom_features_0xC4 =
	{ "Wacom DTF521", 6282, 4762, 511, 0,
	  PL, WACOM_PL_RES, WACOM_PL_RES };
static const struct wacom_features wacom_features_0xC0 =
	{ "Wacom DTF720", 6858, 5506, 511, 0,
	  PL, WACOM_PL_RES, WACOM_PL_RES };
static const struct wacom_features wacom_features_0xC2 =
	{ "Wacom DTF720a", 6858, 5506, 511, 0,
	  PL, WACOM_PL_RES, WACOM_PL_RES };
static const struct wacom_features wacom_features_0x03 =
	{ "Wacom Cintiq Partner", 20480, 15360, 511, 0,
	  PTU, WACOM_PL_RES, WACOM_PL_RES };
static const struct wacom_features wacom_features_0x41 =
	{ "Wacom Intuos2 4x5", 12700, 10600, 1023, 31,
	  INTUOS, WACOM_INTUOS_RES, WACOM_INTUOS_RES };
static const struct wacom_features wacom_features_0x42 =
	{ "Wacom Intuos2 6x8", 20320, 16240, 1023, 31,
	  INTUOS, WACOM_INTUOS_RES, WACOM_INTUOS_RES };
static const struct wacom_features wacom_features_0x43 =
	{ "Wacom Intuos2 9x12", 30480, 24060, 1023, 31,
	  INTUOS, WACOM_INTUOS_RES, WACOM_INTUOS_RES };
static const struct wacom_features wacom_features_0x44 =
	{ "Wacom Intuos2 12x12", 30480, 31680, 1023, 31,
	  INTUOS, WACOM_INTUOS_RES, WACOM_INTUOS_RES };
static const struct wacom_features wacom_features_0x45 =
	{ "Wacom Intuos2 12x18", 45720, 31680, 1023, 31,
	  INTUOS, WACOM_INTUOS_RES, WACOM_INTUOS_RES };
static const struct wacom_features wacom_features_0xB0 =
	{ "Wacom Intuos3 4x5", 25400, 20320, 1023, 63,
	  INTUOS3S, WACOM_INTUOS3_RES, WACOM_INTUOS3_RES, 4 };
static const struct wacom_features wacom_features_0xB1 =
	{ "Wacom Intuos3 6x8", 40640, 30480, 1023, 63,
	  INTUOS3, WACOM_INTUOS3_RES, WACOM_INTUOS3_RES, 8 };
static const struct wacom_features wacom_features_0xB2 =
	{ "Wacom Intuos3 9x12", 60960, 45720, 1023, 63,
	  INTUOS3, WACOM_INTUOS3_RES, WACOM_INTUOS3_RES, 8 };
static const struct wacom_features wacom_features_0xB3 =
	{ "Wacom Intuos3 12x12", 60960, 60960, 1023, 63,
	  INTUOS3L, WACOM_INTUOS3_RES, WACOM_INTUOS3_RES, 8 };
static const struct wacom_features wacom_features_0xB4 =
	{ "Wacom Intuos3 12x19", 97536, 60960, 1023, 63,
	  INTUOS3L, WACOM_INTUOS3_RES, WACOM_INTUOS3_RES, 8 };
static const struct wacom_features wacom_features_0xB5 =
	{ "Wacom Intuos3 6x11", 54204, 31750, 1023, 63,
	  INTUOS3, WACOM_INTUOS3_RES, WACOM_INTUOS3_RES, 8 };
static const struct wacom_features wacom_features_0xB7 =
	{ "Wacom Intuos3 4x6", 31496, 19685, 1023, 63,
	  INTUOS3S, WACOM_INTUOS3_RES, WACOM_INTUOS3_RES, 4 };
static const struct wacom_features wacom_features_0xB8 =
	{ "Wacom Intuos4 4x6", 31496, 19685, 2047, 63,
	  INTUOS4S, WACOM_INTUOS3_RES, WACOM_INTUOS3_RES, 7 };
static const struct wacom_features wacom_features_0xB9 =
	{ "Wacom Intuos4 6x9", 44704, 27940, 2047, 63,
	  INTUOS4, WACOM_INTUOS3_RES, WACOM_INTUOS3_RES, 9 };
static const struct wacom_features wacom_features_0xBA =
	{ "Wacom Intuos4 8x13", 65024, 40640, 2047, 63,
	  INTUOS4L, WACOM_INTUOS3_RES, WACOM_INTUOS3_RES, 9 };
static const struct wacom_features wacom_features_0xBB =
	{ "Wacom Intuos4 12x19", 97536, 60960, 2047, 63,
	  INTUOS4L, WACOM_INTUOS3_RES, WACOM_INTUOS3_RES, 9 };
static const struct wacom_features wacom_features_0xBC =
	{ "Wacom Intuos4 WL", 40640, 25400, 2047, 63,
	  INTUOS4, WACOM_INTUOS3_RES, WACOM_INTUOS3_RES, 9 };
static const struct wacom_features wacom_features_0xBD =
	{ "Wacom Intuos4 WL", 40640, 25400, 2047, 63,
	  INTUOS4WL, WACOM_INTUOS3_RES, WACOM_INTUOS3_RES, 9 };
static const struct wacom_features wacom_features_0x26 =
	{ "Wacom Intuos5 touch S", 31496, 19685, 2047, 63,
	  INTUOS5S, WACOM_INTUOS3_RES, WACOM_INTUOS3_RES, 7, .touch_max = 16 };
static const struct wacom_features wacom_features_0x27 =
	{ "Wacom Intuos5 touch M", 44704, 27940, 2047, 63,
	  INTUOS5, WACOM_INTUOS3_RES, WACOM_INTUOS3_RES, 9, .touch_max = 16 };
static const struct wacom_features wacom_features_0x28 =
	{ "Wacom Intuos5 touch L", 65024, 40640, 2047, 63,
	  INTUOS5L, WACOM_INTUOS3_RES, WACOM_INTUOS3_RES, 9, .touch_max = 16 };
static const struct wacom_features wacom_features_0x29 =
	{ "Wacom Intuos5 S", 31496, 19685, 2047, 63,
	  INTUOS5S, WACOM_INTUOS3_RES, WACOM_INTUOS3_RES, 7 };
static const struct wacom_features wacom_features_0x2A =
	{ "Wacom Intuos5 M", 44704, 27940, 2047, 63,
	  INTUOS5, WACOM_INTUOS3_RES, WACOM_INTUOS3_RES, 9 };
static const struct wacom_features wacom_features_0x314 =
	{ "Wacom Intuos Pro S", 31496, 19685, 2047, 63,
	  INTUOSPS, WACOM_INTUOS3_RES, WACOM_INTUOS3_RES, 7, .touch_max = 16,
	  .check_for_hid_type = true, .hid_type = HID_TYPE_USBNONE };
static const struct wacom_features wacom_features_0x315 =
	{ "Wacom Intuos Pro M", 44704, 27940, 2047, 63,
	  INTUOSPM, WACOM_INTUOS3_RES, WACOM_INTUOS3_RES, 9, .touch_max = 16,
	  .check_for_hid_type = true, .hid_type = HID_TYPE_USBNONE };
static const struct wacom_features wacom_features_0x317 =
	{ "Wacom Intuos Pro L", 65024, 40640, 2047, 63,
	  INTUOSPL, WACOM_INTUOS3_RES, WACOM_INTUOS3_RES, 9, .touch_max = 16,
	  .check_for_hid_type = true, .hid_type = HID_TYPE_USBNONE };
static const struct wacom_features wacom_features_0xF4 =
	{ "Wacom Cintiq 24HD", 104080, 65200, 2047, 63,
	  WACOM_24HD, WACOM_INTUOS3_RES, WACOM_INTUOS3_RES, 16,
	  WACOM_CINTIQ_OFFSET, WACOM_CINTIQ_OFFSET };
static const struct wacom_features wacom_features_0xF8 =
	{ "Wacom Cintiq 24HD touch", 104080, 65200, 2047, 63, /* Pen */
	  WACOM_24HD, WACOM_INTUOS3_RES, WACOM_INTUOS3_RES, 16,
	  WACOM_CINTIQ_OFFSET, WACOM_CINTIQ_OFFSET,
	  .oVid = USB_VENDOR_ID_WACOM, .oPid = 0xf6 };
static const struct wacom_features wacom_features_0xF6 =
	{ "Wacom Cintiq 24HD touch", .type = WACOM_24HDT, /* Touch */
	  .oVid = USB_VENDOR_ID_WACOM, .oPid = 0xf8, .touch_max = 10,
	  .check_for_hid_type = true, .hid_type = HID_TYPE_USBNONE };
static const struct wacom_features wacom_features_0x32A =
	{ "Wacom Cintiq 27QHD", 119740, 67520, 2047, 63,
	  WACOM_27QHD, WACOM_INTUOS3_RES, WACOM_INTUOS3_RES, 0,
	  WACOM_CINTIQ_OFFSET, WACOM_CINTIQ_OFFSET };
static const struct wacom_features wacom_features_0x32B =
	{ "Wacom Cintiq 27QHD touch", 119740, 67520, 2047, 63,
	  WACOM_27QHD, WACOM_INTUOS3_RES, WACOM_INTUOS3_RES, 0,
	  WACOM_CINTIQ_OFFSET, WACOM_CINTIQ_OFFSET,
	  .oVid = USB_VENDOR_ID_WACOM, .oPid = 0x32C };
static const struct wacom_features wacom_features_0x32C =
	{ "Wacom Cintiq 27QHD touch", .type = WACOM_27QHDT,
	  .oVid = USB_VENDOR_ID_WACOM, .oPid = 0x32B, .touch_max = 10 };
static const struct wacom_features wacom_features_0x3F =
	{ "Wacom Cintiq 21UX", 87200, 65600, 1023, 63,
	  CINTIQ, WACOM_INTUOS3_RES, WACOM_INTUOS3_RES, 8 };
static const struct wacom_features wacom_features_0xC5 =
	{ "Wacom Cintiq 20WSX", 86680, 54180, 1023, 63,
	  WACOM_BEE, WACOM_INTUOS3_RES, WACOM_INTUOS3_RES, 10 };
static const struct wacom_features wacom_features_0xC6 =
	{ "Wacom Cintiq 12WX", 53020, 33440, 1023, 63,
	  WACOM_BEE, WACOM_INTUOS3_RES, WACOM_INTUOS3_RES, 10 };
static const struct wacom_features wacom_features_0x304 =
	{ "Wacom Cintiq 13HD", 59152, 33448, 1023, 63,
	  WACOM_13HD, WACOM_INTUOS3_RES, WACOM_INTUOS3_RES, 9,
	  WACOM_CINTIQ_OFFSET, WACOM_CINTIQ_OFFSET };
static const struct wacom_features wacom_features_0x333 =
	{ "Wacom Cintiq 13HD touch", 59152, 33448, 2047, 63,
	  WACOM_13HD, WACOM_INTUOS3_RES, WACOM_INTUOS3_RES, 9,
	  WACOM_CINTIQ_OFFSET, WACOM_CINTIQ_OFFSET,
	  .oVid = USB_VENDOR_ID_WACOM, .oPid = 0x335 };
static const struct wacom_features wacom_features_0x335 =
	{ "Wacom Cintiq 13HD touch", .type = WACOM_24HDT, /* Touch */
	  .oVid = USB_VENDOR_ID_WACOM, .oPid = 0x333, .touch_max = 10,
	  .check_for_hid_type = true, .hid_type = HID_TYPE_USBNONE };
static const struct wacom_features wacom_features_0xC7 =
	{ "Wacom DTU1931", 37832, 30305, 511, 0,
	  PL, WACOM_INTUOS_RES, WACOM_INTUOS_RES };
static const struct wacom_features wacom_features_0xCE =
	{ "Wacom DTU2231", 47864, 27011, 511, 0,
	  DTU, WACOM_INTUOS_RES, WACOM_INTUOS_RES,
	  .check_for_hid_type = true, .hid_type = HID_TYPE_USBMOUSE };
static const struct wacom_features wacom_features_0xF0 =
	{ "Wacom DTU1631", 34623, 19553, 511, 0,
	  DTU, WACOM_INTUOS_RES, WACOM_INTUOS_RES };
static const struct wacom_features wacom_features_0xFB =
	{ "Wacom DTU1031", 21896, 13760, 511, 0,
	  DTUS, WACOM_INTUOS_RES, WACOM_INTUOS_RES, 4,
	  WACOM_DTU_OFFSET, WACOM_DTU_OFFSET };
static const struct wacom_features wacom_features_0x32F =
	{ "Wacom DTU1031X", 22472, 12728, 511, 0,
	  DTUSX, WACOM_INTUOS_RES, WACOM_INTUOS_RES, 0,
	  WACOM_DTU_OFFSET, WACOM_DTU_OFFSET };
static const struct wacom_features wacom_features_0x336 =
	{ "Wacom DTU1141", 23472, 13203, 1023, 0,
	  DTUS, WACOM_INTUOS_RES, WACOM_INTUOS_RES, 4,
	  WACOM_DTU_OFFSET, WACOM_DTU_OFFSET };
static const struct wacom_features wacom_features_0x57 =
	{ "Wacom DTK2241", 95640, 54060, 2047, 63,
	  DTK, WACOM_INTUOS3_RES, WACOM_INTUOS3_RES, 6,
	  WACOM_CINTIQ_OFFSET, WACOM_CINTIQ_OFFSET };
static const struct wacom_features wacom_features_0x59 = /* Pen */
	{ "Wacom DTH2242", 95640, 54060, 2047, 63,
	  DTK, WACOM_INTUOS3_RES, WACOM_INTUOS3_RES, 6,
	  WACOM_CINTIQ_OFFSET, WACOM_CINTIQ_OFFSET,
	  .oVid = USB_VENDOR_ID_WACOM, .oPid = 0x5D };
static const struct wacom_features wacom_features_0x5D = /* Touch */
	{ "Wacom DTH2242",       .type = WACOM_24HDT,
	  .oVid = USB_VENDOR_ID_WACOM, .oPid = 0x59, .touch_max = 10,
	  .check_for_hid_type = true, .hid_type = HID_TYPE_USBNONE };
static const struct wacom_features wacom_features_0xCC =
	{ "Wacom Cintiq 21UX2", 86800, 65200, 2047, 63,
	  WACOM_21UX2, WACOM_INTUOS3_RES, WACOM_INTUOS3_RES, 18,
	  WACOM_CINTIQ_OFFSET, WACOM_CINTIQ_OFFSET };
static const struct wacom_features wacom_features_0xFA =
	{ "Wacom Cintiq 22HD", 95440, 53860, 2047, 63,
	  WACOM_22HD, WACOM_INTUOS3_RES, WACOM_INTUOS3_RES, 18,
	  WACOM_CINTIQ_OFFSET, WACOM_CINTIQ_OFFSET };
static const struct wacom_features wacom_features_0x5B =
	{ "Wacom Cintiq 22HDT", 95440, 53860, 2047, 63,
	  WACOM_22HD, WACOM_INTUOS3_RES, WACOM_INTUOS3_RES, 18,
	  WACOM_CINTIQ_OFFSET, WACOM_CINTIQ_OFFSET,
	  .oVid = USB_VENDOR_ID_WACOM, .oPid = 0x5e };
static const struct wacom_features wacom_features_0x5E =
	{ "Wacom Cintiq 22HDT", .type = WACOM_24HDT,
	  .oVid = USB_VENDOR_ID_WACOM, .oPid = 0x5b, .touch_max = 10,
	  .check_for_hid_type = true, .hid_type = HID_TYPE_USBNONE };
static const struct wacom_features wacom_features_0x90 =
	{ "Wacom ISDv4 90", 26202, 16325, 255, 0,
	  TABLETPC, WACOM_INTUOS_RES, WACOM_INTUOS_RES };
static const struct wacom_features wacom_features_0x93 =
	{ "Wacom ISDv4 93", 26202, 16325, 255, 0,
	  TABLETPC, WACOM_INTUOS_RES, WACOM_INTUOS_RES };
static const struct wacom_features wacom_features_0x97 =
	{ "Wacom ISDv4 97", 26202, 16325, 511, 0,
	  TABLETPC, WACOM_INTUOS_RES, WACOM_INTUOS_RES };
static const struct wacom_features wacom_features_0x9A =
	{ "Wacom ISDv4 9A", 26202, 16325, 255, 0,
	  TABLETPC, WACOM_INTUOS_RES, WACOM_INTUOS_RES };
static const struct wacom_features wacom_features_0x9F =
	{ "Wacom ISDv4 9F", 26202, 16325, 255, 0,
	  TABLETPC, WACOM_INTUOS_RES, WACOM_INTUOS_RES };
static const struct wacom_features wacom_features_0xE2 =
	{ "Wacom ISDv4 E2", 26202, 16325, 255, 0,
	  TABLETPC2FG, WACOM_INTUOS_RES, WACOM_INTUOS_RES, .touch_max = 2 };
static const struct wacom_features wacom_features_0xE3 =
	{ "Wacom ISDv4 E3", 26202, 16325, 255, 0,
	  TABLETPC2FG, WACOM_INTUOS_RES, WACOM_INTUOS_RES, .touch_max = 2 };
static const struct wacom_features wacom_features_0xE5 =
	{ "Wacom ISDv4 E5", 26202, 16325, 255, 0,
	  MTSCREEN, WACOM_INTUOS_RES, WACOM_INTUOS_RES };
static const struct wacom_features wacom_features_0xE6 =
	{ "Wacom ISDv4 E6", 27760, 15694, 255, 0,
	  TABLETPC2FG, WACOM_INTUOS_RES, WACOM_INTUOS_RES, .touch_max = 2 };
static const struct wacom_features wacom_features_0xEC =
	{ "Wacom ISDv4 EC", 25710, 14500, 255, 0,
	  TABLETPC,    WACOM_INTUOS_RES, WACOM_INTUOS_RES };
static const struct wacom_features wacom_features_0xED =
	{ "Wacom ISDv4 ED", 26202, 16325, 255, 0,
	  TABLETPCE, WACOM_INTUOS_RES, WACOM_INTUOS_RES };
static const struct wacom_features wacom_features_0xEF =
	{ "Wacom ISDv4 EF", 26202, 16325, 255, 0,
	  TABLETPC, WACOM_INTUOS_RES, WACOM_INTUOS_RES };
static const struct wacom_features wacom_features_0x100 =
	{ "Wacom ISDv4 100", 26202, 16325, 255, 0,
	  MTTPC, WACOM_INTUOS_RES, WACOM_INTUOS_RES };
static const struct wacom_features wacom_features_0x101 =
	{ "Wacom ISDv4 101", 26202, 16325, 255, 0,
	  MTTPC, WACOM_INTUOS_RES, WACOM_INTUOS_RES };
static const struct wacom_features wacom_features_0x10D =
	{ "Wacom ISDv4 10D", 26202, 16325, 255, 0,
	  MTTPC, WACOM_INTUOS_RES, WACOM_INTUOS_RES };
static const struct wacom_features wacom_features_0x10E =
	{ "Wacom ISDv4 10E", 27760, 15694, 255, 0,
	  MTTPC, WACOM_INTUOS_RES, WACOM_INTUOS_RES };
static const struct wacom_features wacom_features_0x10F =
	{ "Wacom ISDv4 10F", 27760, 15694, 255, 0,
	  MTTPC, WACOM_INTUOS_RES, WACOM_INTUOS_RES };
static const struct wacom_features wacom_features_0x116 =
	{ "Wacom ISDv4 116", 26202, 16325, 255, 0,
	  TABLETPCE, WACOM_INTUOS_RES, WACOM_INTUOS_RES };
static const struct wacom_features wacom_features_0x12C =
	{ "Wacom ISDv4 12C", 27848, 15752, 2047, 0,
	  TABLETPC, WACOM_INTUOS_RES, WACOM_INTUOS_RES };
static const struct wacom_features wacom_features_0x4001 =
	{ "Wacom ISDv4 4001", 26202, 16325, 255, 0,
	  MTTPC, WACOM_INTUOS_RES, WACOM_INTUOS_RES };
static const struct wacom_features wacom_features_0x4004 =
	{ "Wacom ISDv4 4004", 11060, 6220, 255, 0,
	  MTTPC_B, WACOM_INTUOS_RES, WACOM_INTUOS_RES };
static const struct wacom_features wacom_features_0x5000 =
	{ "Wacom ISDv4 5000", 27848, 15752, 1023, 0,
	  MTTPC_B, WACOM_INTUOS_RES, WACOM_INTUOS_RES };
static const struct wacom_features wacom_features_0x5002 =
	{ "Wacom ISDv4 5002", 29576, 16724, 1023, 0,
	  MTTPC_B, WACOM_INTUOS_RES, WACOM_INTUOS_RES };
static const struct wacom_features wacom_features_0x47 =
	{ "Wacom Intuos2 6x8", 20320, 16240, 1023, 31,
	  INTUOS, WACOM_INTUOS_RES, WACOM_INTUOS_RES };
static const struct wacom_features wacom_features_0x84 =
	{ "Wacom Wireless Receiver", .type = WIRELESS, .touch_max = 16 };
static const struct wacom_features wacom_features_0xD0 =
	{ "Wacom Bamboo 2FG", 14720, 9200, 1023, 31,
	  BAMBOO_TOUCH, WACOM_INTUOS_RES, WACOM_INTUOS_RES, .touch_max = 2 };
static const struct wacom_features wacom_features_0xD1 =
	{ "Wacom Bamboo 2FG 4x5", 14720, 9200, 1023, 31,
	  BAMBOO_PT, WACOM_INTUOS_RES, WACOM_INTUOS_RES, .touch_max = 2 };
static const struct wacom_features wacom_features_0xD2 =
	{ "Wacom Bamboo Craft", 14720, 9200, 1023, 31,
	  BAMBOO_PT, WACOM_INTUOS_RES, WACOM_INTUOS_RES, .touch_max = 2 };
static const struct wacom_features wacom_features_0xD3 =
	{ "Wacom Bamboo 2FG 6x8", 21648, 13700, 1023, 31,
	  BAMBOO_PT, WACOM_INTUOS_RES, WACOM_INTUOS_RES, .touch_max = 2 };
static const struct wacom_features wacom_features_0xD4 =
	{ "Wacom Bamboo Pen", 14720, 9200, 1023, 31,
	  BAMBOO_PEN, WACOM_INTUOS_RES, WACOM_INTUOS_RES };
static const struct wacom_features wacom_features_0xD5 =
	{ "Wacom Bamboo Pen 6x8", 21648, 13700, 1023, 31,
	  BAMBOO_PEN, WACOM_INTUOS_RES, WACOM_INTUOS_RES };
static const struct wacom_features wacom_features_0xD6 =
	{ "Wacom BambooPT 2FG 4x5", 14720, 9200, 1023, 31,
	  BAMBOO_PT, WACOM_INTUOS_RES, WACOM_INTUOS_RES, .touch_max = 2 };
static const struct wacom_features wacom_features_0xD7 =
	{ "Wacom BambooPT 2FG Small", 14720, 9200, 1023, 31,
	  BAMBOO_PT, WACOM_INTUOS_RES, WACOM_INTUOS_RES, .touch_max = 2 };
static const struct wacom_features wacom_features_0xD8 =
	{ "Wacom Bamboo Comic 2FG", 21648, 13700, 1023, 31,
	  BAMBOO_PT, WACOM_INTUOS_RES, WACOM_INTUOS_RES, .touch_max = 2 };
static const struct wacom_features wacom_features_0xDA =
	{ "Wacom Bamboo 2FG 4x5 SE", 14720, 9200, 1023, 31,
	  BAMBOO_PT, WACOM_INTUOS_RES, WACOM_INTUOS_RES, .touch_max = 2 };
static const struct wacom_features wacom_features_0xDB =
	{ "Wacom Bamboo 2FG 6x8 SE", 21648, 13700, 1023, 31,
	  BAMBOO_PT, WACOM_INTUOS_RES, WACOM_INTUOS_RES, .touch_max = 2 };
static const struct wacom_features wacom_features_0xDD =
        { "Wacom Bamboo Connect", 14720, 9200, 1023, 31,
          BAMBOO_PT, WACOM_INTUOS_RES, WACOM_INTUOS_RES };
static const struct wacom_features wacom_features_0xDE =
        { "Wacom Bamboo 16FG 4x5", 14720, 9200, 1023, 31,
	  BAMBOO_PT, WACOM_INTUOS_RES, WACOM_INTUOS_RES, .touch_max = 16 };
static const struct wacom_features wacom_features_0xDF =
        { "Wacom Bamboo 16FG 6x8", 21648, 13700, 1023, 31,
	  BAMBOO_PT, WACOM_INTUOS_RES, WACOM_INTUOS_RES, .touch_max = 16 };
static const struct wacom_features wacom_features_0x300 =
	{ "Wacom Bamboo One S", 14720, 9225, 1023, 31,
	  BAMBOO_PEN, WACOM_INTUOS_RES, WACOM_INTUOS_RES };
static const struct wacom_features wacom_features_0x301 =
	{ "Wacom Bamboo One M", 21648, 13530, 1023, 31,
	  BAMBOO_PT, WACOM_INTUOS_RES, WACOM_INTUOS_RES };
static const struct wacom_features wacom_features_0x302 =
	{ "Wacom Intuos PT S", 15200, 9500, 1023, 31,
	  INTUOSHT, WACOM_INTUOS_RES, WACOM_INTUOS_RES, .touch_max = 16,
	  .check_for_hid_type = true, .hid_type = HID_TYPE_USBNONE };
static const struct wacom_features wacom_features_0x303 =
	{ "Wacom Intuos PT M", 21600, 13500, 1023, 31,
	  INTUOSHT, WACOM_INTUOS_RES, WACOM_INTUOS_RES, .touch_max = 16,
	  .check_for_hid_type = true, .hid_type = HID_TYPE_USBNONE };
static const struct wacom_features wacom_features_0x30E =
	{ "Wacom Intuos S", 15200, 9500, 1023, 31,
	  INTUOSHT, WACOM_INTUOS_RES, WACOM_INTUOS_RES,
	  .check_for_hid_type = true, .hid_type = HID_TYPE_USBNONE };
static const struct wacom_features wacom_features_0x6004 =
	{ "ISD-V4", 12800, 8000, 255, 0,
	  TABLETPC, WACOM_INTUOS_RES, WACOM_INTUOS_RES };
static const struct wacom_features wacom_features_0x307 =
	{ "Wacom ISDv5 307", 59152, 33448, 2047, 63,
	  CINTIQ_HYBRID, WACOM_INTUOS3_RES, WACOM_INTUOS3_RES, 9,
	  WACOM_CINTIQ_OFFSET, WACOM_CINTIQ_OFFSET,
	  .oVid = USB_VENDOR_ID_WACOM, .oPid = 0x309 };
static const struct wacom_features wacom_features_0x309 =
	{ "Wacom ISDv5 309", .type = WACOM_24HDT, /* Touch */
	  .oVid = USB_VENDOR_ID_WACOM, .oPid = 0x0307, .touch_max = 10,
	  .check_for_hid_type = true, .hid_type = HID_TYPE_USBNONE };
static const struct wacom_features wacom_features_0x30A =
	{ "Wacom ISDv5 30A", 59152, 33448, 2047, 63,
	  CINTIQ_HYBRID, WACOM_INTUOS3_RES, WACOM_INTUOS3_RES, 9,
	  WACOM_CINTIQ_OFFSET, WACOM_CINTIQ_OFFSET,
	  .oVid = USB_VENDOR_ID_WACOM, .oPid = 0x30C };
static const struct wacom_features wacom_features_0x30C =
	{ "Wacom ISDv5 30C", .type = WACOM_24HDT, /* Touch */
	  .oVid = USB_VENDOR_ID_WACOM, .oPid = 0x30A, .touch_max = 10,
	  .check_for_hid_type = true, .hid_type = HID_TYPE_USBNONE };
static const struct wacom_features wacom_features_0x318 =
	{ "Wacom USB Bamboo PAD", 4095, 4095, /* Touch */
	  .type = BAMBOO_PAD, 35, 48, .touch_max = 4 };
static const struct wacom_features wacom_features_0x319 =
	{ "Wacom Wireless Bamboo PAD", 4095, 4095, /* Touch */
	  .type = BAMBOO_PAD, 35, 48, .touch_max = 4 };
static const struct wacom_features wacom_features_0x325 =
	{ "Wacom ISDv5 325", 59552, 33848, 2047, 63,
	  CINTIQ_COMPANION_2, WACOM_INTUOS3_RES, WACOM_INTUOS3_RES, 11,
	  WACOM_CINTIQ_OFFSET, WACOM_CINTIQ_OFFSET,
	  .oVid = USB_VENDOR_ID_WACOM, .oPid = 0x326 };
static const struct wacom_features wacom_features_0x326 = /* Touch */
	{ "Wacom ISDv5 326", .type = HID_GENERIC, .oVid = USB_VENDOR_ID_WACOM,
	  .oPid = 0x325 };
static const struct wacom_features wacom_features_0x323 =
	{ "Wacom Intuos P M", 21600, 13500, 1023, 31,
	  INTUOSHT, WACOM_INTUOS_RES, WACOM_INTUOS_RES,
	  .check_for_hid_type = true, .hid_type = HID_TYPE_USBNONE };
static const struct wacom_features wacom_features_0x331 =
	{ "Wacom Express Key Remote", .type = REMOTE,
	  .numbered_buttons = 18, .check_for_hid_type = true,
	  .hid_type = HID_TYPE_USBNONE };
static const struct wacom_features wacom_features_0x33B =
	{ "Wacom Intuos S 2", 15200, 9500, 2047, 63,
	  INTUOSHT2, WACOM_INTUOS_RES, WACOM_INTUOS_RES,
	  .check_for_hid_type = true, .hid_type = HID_TYPE_USBNONE };
static const struct wacom_features wacom_features_0x33C =
	{ "Wacom Intuos PT S 2", 15200, 9500, 2047, 63,
	  INTUOSHT2, WACOM_INTUOS_RES, WACOM_INTUOS_RES, .touch_max = 16,
	  .check_for_hid_type = true, .hid_type = HID_TYPE_USBNONE };
static const struct wacom_features wacom_features_0x33D =
	{ "Wacom Intuos P M 2", 21600, 13500, 2047, 63,
	  INTUOSHT2, WACOM_INTUOS_RES, WACOM_INTUOS_RES,
	  .check_for_hid_type = true, .hid_type = HID_TYPE_USBNONE };
static const struct wacom_features wacom_features_0x33E =
	{ "Wacom Intuos PT M 2", 21600, 13500, 2047, 63,
	  INTUOSHT2, WACOM_INTUOS_RES, WACOM_INTUOS_RES, .touch_max = 16,
	  .check_for_hid_type = true, .hid_type = HID_TYPE_USBNONE };
static const struct wacom_features wacom_features_0x343 =
	{ "Wacom DTK1651", 34616, 19559, 1023, 0,
	  DTUS, WACOM_INTUOS_RES, WACOM_INTUOS_RES, 4,
	  WACOM_DTU_OFFSET, WACOM_DTU_OFFSET };

static const struct wacom_features wacom_features_HID_ANY_ID =
	{ "Wacom HID", .type = HID_GENERIC, .oVid = HID_ANY_ID, .oPid = HID_ANY_ID };

#define USB_DEVICE_WACOM(prod)						\
	HID_DEVICE(BUS_USB, HID_GROUP_WACOM, USB_VENDOR_ID_WACOM, prod),\
	.driver_data = (kernel_ulong_t)&wacom_features_##prod

#define BT_DEVICE_WACOM(prod)						\
	HID_DEVICE(BUS_BLUETOOTH, HID_GROUP_WACOM, USB_VENDOR_ID_WACOM, prod),\
	.driver_data = (kernel_ulong_t)&wacom_features_##prod

#define I2C_DEVICE_WACOM(prod)						\
	HID_DEVICE(BUS_I2C, HID_GROUP_WACOM, USB_VENDOR_ID_WACOM, prod),\
	.driver_data = (kernel_ulong_t)&wacom_features_##prod

#define USB_DEVICE_LENOVO(prod)					\
	HID_USB_DEVICE(USB_VENDOR_ID_LENOVO, prod),			\
	.driver_data = (kernel_ulong_t)&wacom_features_##prod

const struct hid_device_id wacom_ids[] = {
	{ USB_DEVICE_WACOM(0x00) },
	{ USB_DEVICE_WACOM(0x03) },
	{ USB_DEVICE_WACOM(0x10) },
	{ USB_DEVICE_WACOM(0x11) },
	{ USB_DEVICE_WACOM(0x12) },
	{ USB_DEVICE_WACOM(0x13) },
	{ USB_DEVICE_WACOM(0x14) },
	{ USB_DEVICE_WACOM(0x15) },
	{ USB_DEVICE_WACOM(0x16) },
	{ USB_DEVICE_WACOM(0x17) },
	{ USB_DEVICE_WACOM(0x18) },
	{ USB_DEVICE_WACOM(0x19) },
	{ USB_DEVICE_WACOM(0x20) },
	{ USB_DEVICE_WACOM(0x21) },
	{ USB_DEVICE_WACOM(0x22) },
	{ USB_DEVICE_WACOM(0x23) },
	{ USB_DEVICE_WACOM(0x24) },
	{ USB_DEVICE_WACOM(0x26) },
	{ USB_DEVICE_WACOM(0x27) },
	{ USB_DEVICE_WACOM(0x28) },
	{ USB_DEVICE_WACOM(0x29) },
	{ USB_DEVICE_WACOM(0x2A) },
	{ USB_DEVICE_WACOM(0x30) },
	{ USB_DEVICE_WACOM(0x31) },
	{ USB_DEVICE_WACOM(0x32) },
	{ USB_DEVICE_WACOM(0x33) },
	{ USB_DEVICE_WACOM(0x34) },
	{ USB_DEVICE_WACOM(0x35) },
	{ USB_DEVICE_WACOM(0x37) },
	{ USB_DEVICE_WACOM(0x38) },
	{ USB_DEVICE_WACOM(0x39) },
	{ USB_DEVICE_WACOM(0x3F) },
	{ USB_DEVICE_WACOM(0x41) },
	{ USB_DEVICE_WACOM(0x42) },
	{ USB_DEVICE_WACOM(0x43) },
	{ USB_DEVICE_WACOM(0x44) },
	{ USB_DEVICE_WACOM(0x45) },
	{ USB_DEVICE_WACOM(0x47) },
	{ USB_DEVICE_WACOM(0x57) },
	{ USB_DEVICE_WACOM(0x59) },
	{ USB_DEVICE_WACOM(0x5B) },
	{ USB_DEVICE_WACOM(0x5D) },
	{ USB_DEVICE_WACOM(0x5E) },
	{ USB_DEVICE_WACOM(0x60) },
	{ USB_DEVICE_WACOM(0x61) },
	{ USB_DEVICE_WACOM(0x62) },
	{ USB_DEVICE_WACOM(0x63) },
	{ USB_DEVICE_WACOM(0x64) },
	{ USB_DEVICE_WACOM(0x65) },
	{ USB_DEVICE_WACOM(0x69) },
	{ USB_DEVICE_WACOM(0x6A) },
	{ USB_DEVICE_WACOM(0x6B) },
	{ BT_DEVICE_WACOM(0x81) },
	{ USB_DEVICE_WACOM(0x84) },
	{ USB_DEVICE_WACOM(0x90) },
	{ USB_DEVICE_WACOM(0x93) },
	{ USB_DEVICE_WACOM(0x97) },
	{ USB_DEVICE_WACOM(0x9A) },
	{ USB_DEVICE_WACOM(0x9F) },
	{ USB_DEVICE_WACOM(0xB0) },
	{ USB_DEVICE_WACOM(0xB1) },
	{ USB_DEVICE_WACOM(0xB2) },
	{ USB_DEVICE_WACOM(0xB3) },
	{ USB_DEVICE_WACOM(0xB4) },
	{ USB_DEVICE_WACOM(0xB5) },
	{ USB_DEVICE_WACOM(0xB7) },
	{ USB_DEVICE_WACOM(0xB8) },
	{ USB_DEVICE_WACOM(0xB9) },
	{ USB_DEVICE_WACOM(0xBA) },
	{ USB_DEVICE_WACOM(0xBB) },
	{ USB_DEVICE_WACOM(0xBC) },
	{ BT_DEVICE_WACOM(0xBD) },
	{ USB_DEVICE_WACOM(0xC0) },
	{ USB_DEVICE_WACOM(0xC2) },
	{ USB_DEVICE_WACOM(0xC4) },
	{ USB_DEVICE_WACOM(0xC5) },
	{ USB_DEVICE_WACOM(0xC6) },
	{ USB_DEVICE_WACOM(0xC7) },
	{ USB_DEVICE_WACOM(0xCC) },
	{ USB_DEVICE_WACOM(0xCE) },
	{ USB_DEVICE_WACOM(0xD0) },
	{ USB_DEVICE_WACOM(0xD1) },
	{ USB_DEVICE_WACOM(0xD2) },
	{ USB_DEVICE_WACOM(0xD3) },
	{ USB_DEVICE_WACOM(0xD4) },
	{ USB_DEVICE_WACOM(0xD5) },
	{ USB_DEVICE_WACOM(0xD6) },
	{ USB_DEVICE_WACOM(0xD7) },
	{ USB_DEVICE_WACOM(0xD8) },
	{ USB_DEVICE_WACOM(0xDA) },
	{ USB_DEVICE_WACOM(0xDB) },
	{ USB_DEVICE_WACOM(0xDD) },
	{ USB_DEVICE_WACOM(0xDE) },
	{ USB_DEVICE_WACOM(0xDF) },
	{ USB_DEVICE_WACOM(0xE2) },
	{ USB_DEVICE_WACOM(0xE3) },
	{ USB_DEVICE_WACOM(0xE5) },
	{ USB_DEVICE_WACOM(0xE6) },
	{ USB_DEVICE_WACOM(0xEC) },
	{ USB_DEVICE_WACOM(0xED) },
	{ USB_DEVICE_WACOM(0xEF) },
	{ USB_DEVICE_WACOM(0xF0) },
	{ USB_DEVICE_WACOM(0xF4) },
	{ USB_DEVICE_WACOM(0xF6) },
	{ USB_DEVICE_WACOM(0xF8) },
	{ USB_DEVICE_WACOM(0xFA) },
	{ USB_DEVICE_WACOM(0xFB) },
	{ USB_DEVICE_WACOM(0x100) },
	{ USB_DEVICE_WACOM(0x101) },
	{ USB_DEVICE_WACOM(0x10D) },
	{ USB_DEVICE_WACOM(0x10E) },
	{ USB_DEVICE_WACOM(0x10F) },
	{ USB_DEVICE_WACOM(0x116) },
	{ USB_DEVICE_WACOM(0x12C) },
	{ USB_DEVICE_WACOM(0x300) },
	{ USB_DEVICE_WACOM(0x301) },
	{ USB_DEVICE_WACOM(0x302) },
	{ USB_DEVICE_WACOM(0x303) },
	{ USB_DEVICE_WACOM(0x304) },
	{ USB_DEVICE_WACOM(0x307) },
	{ USB_DEVICE_WACOM(0x309) },
	{ USB_DEVICE_WACOM(0x30A) },
	{ USB_DEVICE_WACOM(0x30C) },
	{ USB_DEVICE_WACOM(0x30E) },
	{ USB_DEVICE_WACOM(0x314) },
	{ USB_DEVICE_WACOM(0x315) },
	{ USB_DEVICE_WACOM(0x317) },
	{ USB_DEVICE_WACOM(0x318) },
	{ USB_DEVICE_WACOM(0x319) },
	{ USB_DEVICE_WACOM(0x323) },
	{ USB_DEVICE_WACOM(0x325) },
	{ USB_DEVICE_WACOM(0x326) },
	{ USB_DEVICE_WACOM(0x32A) },
	{ USB_DEVICE_WACOM(0x32B) },
	{ USB_DEVICE_WACOM(0x32C) },
	{ USB_DEVICE_WACOM(0x32F) },
	{ USB_DEVICE_WACOM(0x331) },
	{ USB_DEVICE_WACOM(0x333) },
	{ USB_DEVICE_WACOM(0x335) },
	{ USB_DEVICE_WACOM(0x336) },
	{ USB_DEVICE_WACOM(0x33B) },
	{ USB_DEVICE_WACOM(0x33C) },
	{ USB_DEVICE_WACOM(0x33D) },
	{ USB_DEVICE_WACOM(0x33E) },
	{ USB_DEVICE_WACOM(0x343) },
	{ USB_DEVICE_WACOM(0x4001) },
	{ USB_DEVICE_WACOM(0x4004) },
	{ USB_DEVICE_WACOM(0x5000) },
	{ USB_DEVICE_WACOM(0x5002) },
	{ USB_DEVICE_LENOVO(0x6004) },

	{ USB_DEVICE_WACOM(HID_ANY_ID) },
	{ I2C_DEVICE_WACOM(HID_ANY_ID) },
	{ }
};
MODULE_DEVICE_TABLE(hid, wacom_ids);<|MERGE_RESOLUTION|>--- conflicted
+++ resolved
@@ -1403,22 +1403,14 @@
 	if (wacom->pen_input) {
 		dev_dbg(wacom->pen_input->dev.parent,
 			"%s: received report #%d\n", __func__, data[0]);
-<<<<<<< HEAD
-	else
-		return -ENXIO;
-	if (wacom->touch_input)
-=======
 
 		if (len == WACOM_PKGLEN_PENABLED ||
 		    data[0] == WACOM_REPORT_PENABLED)
 			return wacom_tpc_pen(wacom);
 	}
 	else if (wacom->touch_input) {
->>>>>>> 833babb3
 		dev_dbg(wacom->touch_input->dev.parent,
 			"%s: received report #%d\n", __func__, data[0]);
-	else
-		return -ENXIO;
 
 		switch (len) {
 		case WACOM_PKGLEN_TPC1FG:
