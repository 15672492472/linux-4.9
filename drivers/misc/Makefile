#
# Makefile for misc devices that really don't fit anywhere else.
#

subdir-ccflags-y += -Wno-error

obj-$(CONFIG_IBM_ASM)		+= ibmasm/
obj-$(CONFIG_AD525X_DPOT)	+= ad525x_dpot.o
obj-$(CONFIG_AD525X_DPOT_I2C)	+= ad525x_dpot-i2c.o
obj-$(CONFIG_AD525X_DPOT_SPI)	+= ad525x_dpot-spi.o
obj-$(CONFIG_INTEL_MID_PTI)	+= pti.o
obj-$(CONFIG_ATMEL_SSC)		+= atmel-ssc.o
obj-$(CONFIG_ATMEL_TCLIB)	+= atmel_tclib.o
obj-$(CONFIG_DUMMY_IRQ)		+= dummy-irq.o
obj-$(CONFIG_ICS932S401)	+= ics932s401.o
obj-$(CONFIG_LKDTM)		+= lkdtm.o
obj-$(CONFIG_TIFM_CORE)       	+= tifm_core.o
obj-$(CONFIG_TIFM_7XX1)       	+= tifm_7xx1.o
obj-$(CONFIG_PHANTOM)		+= phantom.o
obj-$(CONFIG_QCOM_COINCELL)	+= qcom-coincell.o
obj-$(CONFIG_SENSORS_BH1770)	+= bh1770glc.o
obj-$(CONFIG_SENSORS_APDS990X)	+= apds990x.o
obj-$(CONFIG_SGI_IOC4)		+= ioc4.o
obj-$(CONFIG_ENCLOSURE_SERVICES) += enclosure.o
obj-$(CONFIG_KGDB_TESTS)	+= kgdbts.o
obj-$(CONFIG_SGI_XP)		+= sgi-xp/
obj-$(CONFIG_SGI_GRU)		+= sgi-gru/
obj-$(CONFIG_CS5535_MFGPT)	+= cs5535-mfgpt.o
obj-$(CONFIG_HP_ILO)		+= hpilo.o
obj-$(CONFIG_APDS9802ALS)	+= apds9802als.o
obj-$(CONFIG_ISL29003)		+= isl29003.o
obj-$(CONFIG_ISL29020)		+= isl29020.o
obj-$(CONFIG_SENSORS_TSL2550)	+= tsl2550.o
obj-$(CONFIG_DS1682)		+= ds1682.o
obj-$(CONFIG_TI_DAC7512)	+= ti_dac7512.o
obj-$(CONFIG_C2PORT)		+= c2port/
obj-$(CONFIG_HMC6352)		+= hmc6352.o
obj-y				+= eeprom/
obj-y				+= cb710/
obj-$(CONFIG_SPEAR13XX_PCIE_GADGET)	+= spear13xx_pcie_gadget.o
obj-$(CONFIG_VMWARE_BALLOON)	+= vmw_balloon.o
obj-$(CONFIG_ARM_CHARLCD)	+= arm-charlcd.o
obj-$(CONFIG_PCH_PHUB)		+= pch_phub.o
obj-y				+= ti-st/
obj-y				+= lis3lv02d/
obj-$(CONFIG_USB_SWITCH_FSA9480) += fsa9480.o
obj-$(CONFIG_ALTERA_STAPL)	+=altera-stapl/
obj-$(CONFIG_INTEL_MEI)		+= mei/
obj-$(CONFIG_VMWARE_VMCI)	+= vmw_vmci/
obj-$(CONFIG_LATTICE_ECP3_CONFIG)	+= lattice-ecp3-config.o
obj-$(CONFIG_SRAM)		+= sram.o
obj-y				+= mic/
obj-$(CONFIG_GENWQE)		+= genwqe/
obj-$(CONFIG_ECHO)		+= echo/
obj-$(CONFIG_VEXPRESS_SYSCFG)	+= vexpress-syscfg.o
obj-$(CONFIG_CXL_BASE)		+= cxl/
obj-$(CONFIG_PANEL)             += panel.o

obj-$(CONFIG_UID_SYS_STATS)	+= uid_sys_stats.o
obj-$(CONFIG_MEMORY_STATE_TIME)	+= memory_state_time.o

lkdtm-$(CONFIG_LKDTM)		+= lkdtm_core.o
lkdtm-$(CONFIG_LKDTM)		+= lkdtm_bugs.o
lkdtm-$(CONFIG_LKDTM)		+= lkdtm_heap.o
lkdtm-$(CONFIG_LKDTM)		+= lkdtm_perms.o
lkdtm-$(CONFIG_LKDTM)		+= lkdtm_rodata_objcopy.o
lkdtm-$(CONFIG_LKDTM)		+= lkdtm_usercopy.o

<<<<<<< HEAD
obj-$(CONFIG_GPS_HWGEOFENCING)  += gps_wake.o
obj-$(CONFIG_BLUEDROID_PM)      += bluedroid_pm.o
obj-$(CONFIG_TEGRA_PROC_POWER_MODEL) += tegra_ppm.o
=======
KCOV_INSTRUMENT_lkdtm_rodata.o	:= n
>>>>>>> f52f40e9

OBJCOPYFLAGS :=
OBJCOPYFLAGS_lkdtm_rodata_objcopy.o := \
			--set-section-flags .text=alloc,readonly \
			--rename-section .text=.rodata
targets += lkdtm_rodata.o lkdtm_rodata_objcopy.o
$(obj)/lkdtm_rodata_objcopy.o: $(obj)/lkdtm_rodata.o FORCE
	$(call if_changed,objcopy)
obj-$(CONFIG_CPULOAD_MONITOR)	+= cpuload.o
obj-y				+= inter-tegra/<|MERGE_RESOLUTION|>--- conflicted
+++ resolved
@@ -66,13 +66,11 @@
 lkdtm-$(CONFIG_LKDTM)		+= lkdtm_rodata_objcopy.o
 lkdtm-$(CONFIG_LKDTM)		+= lkdtm_usercopy.o
 
-<<<<<<< HEAD
 obj-$(CONFIG_GPS_HWGEOFENCING)  += gps_wake.o
 obj-$(CONFIG_BLUEDROID_PM)      += bluedroid_pm.o
 obj-$(CONFIG_TEGRA_PROC_POWER_MODEL) += tegra_ppm.o
-=======
+
 KCOV_INSTRUMENT_lkdtm_rodata.o	:= n
->>>>>>> f52f40e9
 
 OBJCOPYFLAGS :=
 OBJCOPYFLAGS_lkdtm_rodata_objcopy.o := \
