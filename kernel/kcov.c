--- conflicted
+++ resolved
@@ -357,7 +357,6 @@
 		 */
 		if (kcov->mode != KCOV_MODE_INIT || !kcov->area)
 			return -EINVAL;
-<<<<<<< HEAD
 		if (kcov->t != NULL)
 			return -EBUSY;
 		if (arg == KCOV_TRACE_PC)
@@ -370,8 +369,6 @@
 #endif
 		else
 			return -EINVAL;
-=======
->>>>>>> 19c04ca5
 		t = current;
 		if (kcov->t != NULL || t->kcov != NULL)
 			return -EBUSY;
