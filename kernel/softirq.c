/*
 *	linux/kernel/softirq.c
 *
 *	Copyright (C) 1992 Linus Torvalds
 *
 *	Distribute under GPLv2.
 *
 *	Rewritten. Old one was good in 2.2, but in 2.3 it was immoral. --ANK (990903)
 *
 *	Remote softirq infrastructure is by Jens Axboe.
 */

#include <linux/export.h>
#include <linux/kernel_stat.h>
#include <linux/interrupt.h>
#include <linux/init.h>
#include <linux/mm.h>
#include <linux/notifier.h>
#include <linux/percpu.h>
#include <linux/cpu.h>
#include <linux/freezer.h>
#include <linux/kthread.h>
#include <linux/rcupdate.h>
#include <linux/ftrace.h>
#include <linux/smp.h>
#include <linux/smpboot.h>
#include <linux/tick.h>

#define CREATE_TRACE_POINTS
#include <trace/events/irq.h>

#include <asm/irq.h>
/*
   - No shared variables, all the data are CPU local.
   - If a softirq needs serialization, let it serialize itself
     by its own spinlocks.
   - Even if softirq is serialized, only local cpu is marked for
     execution. Hence, we get something sort of weak cpu binding.
     Though it is still not clear, will it result in better locality
     or will not.

   Examples:
   - NET RX softirq. It is multithreaded and does not require
     any global serialization.
   - NET TX softirq. It kicks software netdevice queues, hence
     it is logically serialized per device, but this serialization
     is invisible to common code.
   - Tasklets: serialized wrt itself.
 */

#ifndef __ARCH_IRQ_STAT
irq_cpustat_t irq_stat[NR_CPUS] ____cacheline_aligned;
EXPORT_SYMBOL(irq_stat);
#endif

static struct softirq_action softirq_vec[NR_SOFTIRQS] __cacheline_aligned_in_smp;

DEFINE_PER_CPU(struct task_struct *, ksoftirqd);

char *softirq_to_name[NR_SOFTIRQS] = {
	"HI", "TIMER", "NET_TX", "NET_RX", "BLOCK", "BLOCK_IOPOLL",
	"TASKLET", "SCHED", "HRTIMER", "RCU"
};

/*
 * we cannot loop indefinitely here to avoid userspace starvation,
 * but we also don't want to introduce a worst case 1/HZ latency
 * to the pending events, so lets the scheduler to balance
 * the softirq load for us.
 */
static void wakeup_softirqd(void)
{
	/* Interrupts are disabled: no need to stop preemption */
	struct task_struct *tsk = __this_cpu_read(ksoftirqd);

	if (tsk && tsk->state != TASK_RUNNING)
		wake_up_process(tsk);
}

/*
 * preempt_count and SOFTIRQ_OFFSET usage:
 * - preempt_count is changed by SOFTIRQ_OFFSET on entering or leaving
 *   softirq processing.
 * - preempt_count is changed by SOFTIRQ_DISABLE_OFFSET (= 2 * SOFTIRQ_OFFSET)
 *   on local_bh_disable or local_bh_enable.
 * This lets us distinguish between whether we are currently processing
 * softirq and whether we just have bh disabled.
 */

/*
 * This one is for softirq.c-internal use,
 * where hardirqs are disabled legitimately:
 */
#ifdef CONFIG_TRACE_IRQFLAGS
static void __local_bh_disable(unsigned long ip, unsigned int cnt)
{
	unsigned long flags;

	WARN_ON_ONCE(in_irq());

	raw_local_irq_save(flags);
	/*
	 * The preempt tracer hooks into add_preempt_count and will break
	 * lockdep because it calls back into lockdep after SOFTIRQ_OFFSET
	 * is set and before current->softirq_enabled is cleared.
	 * We must manually increment preempt_count here and manually
	 * call the trace_preempt_off later.
	 */
	preempt_count() += cnt;
	/*
	 * Were softirqs turned off above:
	 */
	if (softirq_count() == cnt)
		trace_softirqs_off(ip);
	raw_local_irq_restore(flags);

	if (preempt_count() == cnt)
		trace_preempt_off(CALLER_ADDR0, get_parent_ip(CALLER_ADDR1));
}
#else /* !CONFIG_TRACE_IRQFLAGS */
static inline void __local_bh_disable(unsigned long ip, unsigned int cnt)
{
	add_preempt_count(cnt);
	barrier();
}
#endif /* CONFIG_TRACE_IRQFLAGS */

void local_bh_disable(void)
{
	__local_bh_disable((unsigned long)__builtin_return_address(0),
				SOFTIRQ_DISABLE_OFFSET);
}

EXPORT_SYMBOL(local_bh_disable);

static void __local_bh_enable(unsigned int cnt)
{
	WARN_ON_ONCE(in_irq());
	WARN_ON_ONCE(!irqs_disabled());

	if (softirq_count() == cnt)
		trace_softirqs_on((unsigned long)__builtin_return_address(0));
	sub_preempt_count(cnt);
}

/*
 * Special-case - softirqs can safely be enabled in
 * cond_resched_softirq(), or by __do_softirq(),
 * without processing still-pending softirqs:
 */
void _local_bh_enable(void)
{
	__local_bh_enable(SOFTIRQ_DISABLE_OFFSET);
}

EXPORT_SYMBOL(_local_bh_enable);

static inline void _local_bh_enable_ip(unsigned long ip)
{
	WARN_ON_ONCE(in_irq() || irqs_disabled());
#ifdef CONFIG_TRACE_IRQFLAGS
	local_irq_disable();
#endif
	/*
	 * Are softirqs going to be turned on now:
	 */
	if (softirq_count() == SOFTIRQ_DISABLE_OFFSET)
		trace_softirqs_on(ip);
	/*
	 * Keep preemption disabled until we are done with
	 * softirq processing:
 	 */
	sub_preempt_count(SOFTIRQ_DISABLE_OFFSET - 1);

	if (unlikely(!in_interrupt() && local_softirq_pending()))
		do_softirq();

	dec_preempt_count();
#ifdef CONFIG_TRACE_IRQFLAGS
	local_irq_enable();
#endif
	preempt_check_resched();
}

void local_bh_enable(void)
{
	_local_bh_enable_ip((unsigned long)__builtin_return_address(0));
}
EXPORT_SYMBOL(local_bh_enable);

void local_bh_enable_ip(unsigned long ip)
{
	_local_bh_enable_ip(ip);
}
EXPORT_SYMBOL(local_bh_enable_ip);

/*
 * We restart softirq processing for at most 2 ms,
 * and if need_resched() is not set.
 *
 * These limits have been established via experimentation.
 * The two things to balance is latency against fairness -
 * we want to handle softirqs as soon as possible, but they
 * should not be able to lock up the box.
 */
#define MAX_SOFTIRQ_TIME  msecs_to_jiffies(2)

asmlinkage void __do_softirq(void)
{
	struct softirq_action *h;
	__u32 pending;
	unsigned long end = jiffies + MAX_SOFTIRQ_TIME;
	int cpu;
	unsigned long old_flags = current->flags;

	/*
	 * Mask out PF_MEMALLOC s current task context is borrowed for the
	 * softirq. A softirq handled such as network RX might set PF_MEMALLOC
	 * again if the socket is related to swap
	 */
	current->flags &= ~PF_MEMALLOC;

	pending = local_softirq_pending();
	account_irq_enter_time(current);

	__local_bh_disable((unsigned long)__builtin_return_address(0),
				SOFTIRQ_OFFSET);
	lockdep_softirq_enter();

	cpu = smp_processor_id();
restart:
	/* Reset the pending bitmask before enabling irqs */
	set_softirq_pending(0);

	local_irq_enable();

	h = softirq_vec;

	do {
		if (pending & 1) {
			unsigned int vec_nr = h - softirq_vec;
			int prev_count = preempt_count();

			kstat_incr_softirqs_this_cpu(vec_nr);

			trace_softirq_entry(vec_nr);
			h->action(h);
			trace_softirq_exit(vec_nr);
			if (unlikely(prev_count != preempt_count())) {
				printk(KERN_ERR "huh, entered softirq %u %s %p"
				       "with preempt_count %08x,"
				       " exited with %08x?\n", vec_nr,
				       softirq_to_name[vec_nr], h->action,
				       prev_count, preempt_count());
				preempt_count() = prev_count;
			}

			rcu_bh_qs(cpu);
		}
		h++;
		pending >>= 1;
	} while (pending);

	local_irq_disable();

	pending = local_softirq_pending();
	if (pending) {
		if (time_before(jiffies, end) && !need_resched())
			goto restart;

		wakeup_softirqd();
	}

	lockdep_softirq_exit();

	account_irq_exit_time(current);
	__local_bh_enable(SOFTIRQ_OFFSET);
	tsk_restore_flags(current, old_flags, PF_MEMALLOC);
}

#ifndef __ARCH_HAS_DO_SOFTIRQ

asmlinkage void do_softirq(void)
{
	__u32 pending;
	unsigned long flags;

	if (in_interrupt())
		return;

	local_irq_save(flags);

	pending = local_softirq_pending();

	if (pending)
		__do_softirq();

	local_irq_restore(flags);
}

#endif

/*
 * Enter an interrupt context.
 */
void irq_enter(void)
{
	int cpu = smp_processor_id();

	rcu_irq_enter();
	if (is_idle_task(current) && !in_interrupt()) {
		/*
		 * Prevent raise_softirq from needlessly waking up ksoftirqd
		 * here, as softirq will be serviced on return from interrupt.
		 */
		local_bh_disable();
		tick_check_idle(cpu);
		_local_bh_enable();
	}

	__irq_enter();
}

static inline void invoke_softirq(void)
{
	if (!force_irqthreads)
		__do_softirq();
	else
		wakeup_softirqd();
<<<<<<< HEAD
=======
}

static inline void tick_irq_exit(void)
{
#ifdef CONFIG_NO_HZ_COMMON
	int cpu = smp_processor_id();

	/* Make sure that timer wheel updates are propagated */
	if ((idle_cpu(cpu) && !need_resched()) || tick_nohz_full_cpu(cpu)) {
		if (!in_interrupt())
			tick_nohz_irq_exit();
	}
#endif
>>>>>>> e4aa937e
}

/*
 * Exit an interrupt context. Process softirqs if needed and possible:
 */
void irq_exit(void)
{
#ifndef __ARCH_IRQ_EXIT_IRQS_DISABLED
	local_irq_disable();
#else
	WARN_ON_ONCE(!irqs_disabled());
#endif

	account_irq_exit_time(current);
	trace_hardirq_exit();
	sub_preempt_count(HARDIRQ_OFFSET);
	if (!in_interrupt() && local_softirq_pending())
		invoke_softirq();

	tick_irq_exit();
	rcu_irq_exit();
}

/*
 * This function must run with irqs disabled!
 */
inline void raise_softirq_irqoff(unsigned int nr)
{
	__raise_softirq_irqoff(nr);

	/*
	 * If we're in an interrupt or softirq, we're done
	 * (this also catches softirq-disabled code). We will
	 * actually run the softirq once we return from
	 * the irq or softirq.
	 *
	 * Otherwise we wake up ksoftirqd to make sure we
	 * schedule the softirq soon.
	 */
	if (!in_interrupt())
		wakeup_softirqd();
}

void raise_softirq(unsigned int nr)
{
	unsigned long flags;

	local_irq_save(flags);
	raise_softirq_irqoff(nr);
	local_irq_restore(flags);
}

void __raise_softirq_irqoff(unsigned int nr)
{
	trace_softirq_raise(nr);
	or_softirq_pending(1UL << nr);
}

void open_softirq(int nr, void (*action)(struct softirq_action *))
{
	softirq_vec[nr].action = action;
}

/*
 * Tasklets
 */
struct tasklet_head
{
	struct tasklet_struct *head;
	struct tasklet_struct **tail;
};

static DEFINE_PER_CPU(struct tasklet_head, tasklet_vec);
static DEFINE_PER_CPU(struct tasklet_head, tasklet_hi_vec);

void __tasklet_schedule(struct tasklet_struct *t)
{
	unsigned long flags;

	local_irq_save(flags);
	t->next = NULL;
	*__this_cpu_read(tasklet_vec.tail) = t;
	__this_cpu_write(tasklet_vec.tail, &(t->next));
	raise_softirq_irqoff(TASKLET_SOFTIRQ);
	local_irq_restore(flags);
}

EXPORT_SYMBOL(__tasklet_schedule);

void __tasklet_hi_schedule(struct tasklet_struct *t)
{
	unsigned long flags;

	local_irq_save(flags);
	t->next = NULL;
	*__this_cpu_read(tasklet_hi_vec.tail) = t;
	__this_cpu_write(tasklet_hi_vec.tail,  &(t->next));
	raise_softirq_irqoff(HI_SOFTIRQ);
	local_irq_restore(flags);
}

EXPORT_SYMBOL(__tasklet_hi_schedule);

void __tasklet_hi_schedule_first(struct tasklet_struct *t)
{
	BUG_ON(!irqs_disabled());

	t->next = __this_cpu_read(tasklet_hi_vec.head);
	__this_cpu_write(tasklet_hi_vec.head, t);
	__raise_softirq_irqoff(HI_SOFTIRQ);
}

EXPORT_SYMBOL(__tasklet_hi_schedule_first);

static void tasklet_action(struct softirq_action *a)
{
	struct tasklet_struct *list;

	local_irq_disable();
	list = __this_cpu_read(tasklet_vec.head);
	__this_cpu_write(tasklet_vec.head, NULL);
	__this_cpu_write(tasklet_vec.tail, &__get_cpu_var(tasklet_vec).head);
	local_irq_enable();

	while (list) {
		struct tasklet_struct *t = list;

		list = list->next;

		if (tasklet_trylock(t)) {
			if (!atomic_read(&t->count)) {
				if (!test_and_clear_bit(TASKLET_STATE_SCHED, &t->state))
					BUG();
				t->func(t->data);
				tasklet_unlock(t);
				continue;
			}
			tasklet_unlock(t);
		}

		local_irq_disable();
		t->next = NULL;
		*__this_cpu_read(tasklet_vec.tail) = t;
		__this_cpu_write(tasklet_vec.tail, &(t->next));
		__raise_softirq_irqoff(TASKLET_SOFTIRQ);
		local_irq_enable();
	}
}

static void tasklet_hi_action(struct softirq_action *a)
{
	struct tasklet_struct *list;

	local_irq_disable();
	list = __this_cpu_read(tasklet_hi_vec.head);
	__this_cpu_write(tasklet_hi_vec.head, NULL);
	__this_cpu_write(tasklet_hi_vec.tail, &__get_cpu_var(tasklet_hi_vec).head);
	local_irq_enable();

	while (list) {
		struct tasklet_struct *t = list;

		list = list->next;

		if (tasklet_trylock(t)) {
			if (!atomic_read(&t->count)) {
				if (!test_and_clear_bit(TASKLET_STATE_SCHED, &t->state))
					BUG();
				t->func(t->data);
				tasklet_unlock(t);
				continue;
			}
			tasklet_unlock(t);
		}

		local_irq_disable();
		t->next = NULL;
		*__this_cpu_read(tasklet_hi_vec.tail) = t;
		__this_cpu_write(tasklet_hi_vec.tail, &(t->next));
		__raise_softirq_irqoff(HI_SOFTIRQ);
		local_irq_enable();
	}
}


void tasklet_init(struct tasklet_struct *t,
		  void (*func)(unsigned long), unsigned long data)
{
	t->next = NULL;
	t->state = 0;
	atomic_set(&t->count, 0);
	t->func = func;
	t->data = data;
}

EXPORT_SYMBOL(tasklet_init);

void tasklet_kill(struct tasklet_struct *t)
{
	if (in_interrupt())
		printk("Attempt to kill tasklet from interrupt\n");

	while (test_and_set_bit(TASKLET_STATE_SCHED, &t->state)) {
		do {
			yield();
		} while (test_bit(TASKLET_STATE_SCHED, &t->state));
	}
	tasklet_unlock_wait(t);
	clear_bit(TASKLET_STATE_SCHED, &t->state);
}

EXPORT_SYMBOL(tasklet_kill);

/*
 * tasklet_hrtimer
 */

/*
 * The trampoline is called when the hrtimer expires. It schedules a tasklet
 * to run __tasklet_hrtimer_trampoline() which in turn will call the intended
 * hrtimer callback, but from softirq context.
 */
static enum hrtimer_restart __hrtimer_tasklet_trampoline(struct hrtimer *timer)
{
	struct tasklet_hrtimer *ttimer =
		container_of(timer, struct tasklet_hrtimer, timer);

	tasklet_hi_schedule(&ttimer->tasklet);
	return HRTIMER_NORESTART;
}

/*
 * Helper function which calls the hrtimer callback from
 * tasklet/softirq context
 */
static void __tasklet_hrtimer_trampoline(unsigned long data)
{
	struct tasklet_hrtimer *ttimer = (void *)data;
	enum hrtimer_restart restart;

	restart = ttimer->function(&ttimer->timer);
	if (restart != HRTIMER_NORESTART)
		hrtimer_restart(&ttimer->timer);
}

/**
 * tasklet_hrtimer_init - Init a tasklet/hrtimer combo for softirq callbacks
 * @ttimer:	 tasklet_hrtimer which is initialized
 * @function:	 hrtimer callback function which gets called from softirq context
 * @which_clock: clock id (CLOCK_MONOTONIC/CLOCK_REALTIME)
 * @mode:	 hrtimer mode (HRTIMER_MODE_ABS/HRTIMER_MODE_REL)
 */
void tasklet_hrtimer_init(struct tasklet_hrtimer *ttimer,
			  enum hrtimer_restart (*function)(struct hrtimer *),
			  clockid_t which_clock, enum hrtimer_mode mode)
{
	hrtimer_init(&ttimer->timer, which_clock, mode);
	ttimer->timer.function = __hrtimer_tasklet_trampoline;
	tasklet_init(&ttimer->tasklet, __tasklet_hrtimer_trampoline,
		     (unsigned long)ttimer);
	ttimer->function = function;
}
EXPORT_SYMBOL_GPL(tasklet_hrtimer_init);

/*
 * Remote softirq bits
 */

DEFINE_PER_CPU(struct list_head [NR_SOFTIRQS], softirq_work_list);
EXPORT_PER_CPU_SYMBOL(softirq_work_list);

static void __local_trigger(struct call_single_data *cp, int softirq)
{
	struct list_head *head = &__get_cpu_var(softirq_work_list[softirq]);

	list_add_tail(&cp->list, head);

	/* Trigger the softirq only if the list was previously empty.  */
	if (head->next == &cp->list)
		raise_softirq_irqoff(softirq);
}

#ifdef CONFIG_USE_GENERIC_SMP_HELPERS
static void remote_softirq_receive(void *data)
{
	struct call_single_data *cp = data;
	unsigned long flags;
	int softirq;

	softirq = *(int *)cp->info;
	local_irq_save(flags);
	__local_trigger(cp, softirq);
	local_irq_restore(flags);
}

static int __try_remote_softirq(struct call_single_data *cp, int cpu, int softirq)
{
	if (cpu_online(cpu)) {
		cp->func = remote_softirq_receive;
		cp->info = &softirq;
		cp->flags = 0;

		__smp_call_function_single(cpu, cp, 0);
		return 0;
	}
	return 1;
}
#else /* CONFIG_USE_GENERIC_SMP_HELPERS */
static int __try_remote_softirq(struct call_single_data *cp, int cpu, int softirq)
{
	return 1;
}
#endif

/**
 * __send_remote_softirq - try to schedule softirq work on a remote cpu
 * @cp: private SMP call function data area
 * @cpu: the remote cpu
 * @this_cpu: the currently executing cpu
 * @softirq: the softirq for the work
 *
 * Attempt to schedule softirq work on a remote cpu.  If this cannot be
 * done, the work is instead queued up on the local cpu.
 *
 * Interrupts must be disabled.
 */
void __send_remote_softirq(struct call_single_data *cp, int cpu, int this_cpu, int softirq)
{
	if (cpu == this_cpu || __try_remote_softirq(cp, cpu, softirq))
		__local_trigger(cp, softirq);
}
EXPORT_SYMBOL(__send_remote_softirq);

/**
 * send_remote_softirq - try to schedule softirq work on a remote cpu
 * @cp: private SMP call function data area
 * @cpu: the remote cpu
 * @softirq: the softirq for the work
 *
 * Like __send_remote_softirq except that disabling interrupts and
 * computing the current cpu is done for the caller.
 */
void send_remote_softirq(struct call_single_data *cp, int cpu, int softirq)
{
	unsigned long flags;
	int this_cpu;

	local_irq_save(flags);
	this_cpu = smp_processor_id();
	__send_remote_softirq(cp, cpu, this_cpu, softirq);
	local_irq_restore(flags);
}
EXPORT_SYMBOL(send_remote_softirq);

static int __cpuinit remote_softirq_cpu_notify(struct notifier_block *self,
					       unsigned long action, void *hcpu)
{
	/*
	 * If a CPU goes away, splice its entries to the current CPU
	 * and trigger a run of the softirq
	 */
	if (action == CPU_DEAD || action == CPU_DEAD_FROZEN) {
		int cpu = (unsigned long) hcpu;
		int i;

		local_irq_disable();
		for (i = 0; i < NR_SOFTIRQS; i++) {
			struct list_head *head = &per_cpu(softirq_work_list[i], cpu);
			struct list_head *local_head;

			if (list_empty(head))
				continue;

			local_head = &__get_cpu_var(softirq_work_list[i]);
			list_splice_init(head, local_head);
			raise_softirq_irqoff(i);
		}
		local_irq_enable();
	}

	return NOTIFY_OK;
}

static struct notifier_block __cpuinitdata remote_softirq_cpu_notifier = {
	.notifier_call	= remote_softirq_cpu_notify,
};

void __init softirq_init(void)
{
	int cpu;

	for_each_possible_cpu(cpu) {
		int i;

		per_cpu(tasklet_vec, cpu).tail =
			&per_cpu(tasklet_vec, cpu).head;
		per_cpu(tasklet_hi_vec, cpu).tail =
			&per_cpu(tasklet_hi_vec, cpu).head;
		for (i = 0; i < NR_SOFTIRQS; i++)
			INIT_LIST_HEAD(&per_cpu(softirq_work_list[i], cpu));
	}

	register_hotcpu_notifier(&remote_softirq_cpu_notifier);

	open_softirq(TASKLET_SOFTIRQ, tasklet_action);
	open_softirq(HI_SOFTIRQ, tasklet_hi_action);
}

static int ksoftirqd_should_run(unsigned int cpu)
{
	return local_softirq_pending();
}

static void run_ksoftirqd(unsigned int cpu)
{
	local_irq_disable();
	if (local_softirq_pending()) {
		__do_softirq();
		rcu_note_context_switch(cpu);
		local_irq_enable();
		cond_resched();
		return;
	}
	local_irq_enable();
}

#ifdef CONFIG_HOTPLUG_CPU
/*
 * tasklet_kill_immediate is called to remove a tasklet which can already be
 * scheduled for execution on @cpu.
 *
 * Unlike tasklet_kill, this function removes the tasklet
 * _immediately_, even if the tasklet is in TASKLET_STATE_SCHED state.
 *
 * When this function is called, @cpu must be in the CPU_DEAD state.
 */
void tasklet_kill_immediate(struct tasklet_struct *t, unsigned int cpu)
{
	struct tasklet_struct **i;

	BUG_ON(cpu_online(cpu));
	BUG_ON(test_bit(TASKLET_STATE_RUN, &t->state));

	if (!test_bit(TASKLET_STATE_SCHED, &t->state))
		return;

	/* CPU is dead, so no lock needed. */
	for (i = &per_cpu(tasklet_vec, cpu).head; *i; i = &(*i)->next) {
		if (*i == t) {
			*i = t->next;
			/* If this was the tail element, move the tail ptr */
			if (*i == NULL)
				per_cpu(tasklet_vec, cpu).tail = i;
			return;
		}
	}
	BUG();
}

static void takeover_tasklets(unsigned int cpu)
{
	/* CPU is dead, so no lock needed. */
	local_irq_disable();

	/* Find end, append list for that CPU. */
	if (&per_cpu(tasklet_vec, cpu).head != per_cpu(tasklet_vec, cpu).tail) {
		*__this_cpu_read(tasklet_vec.tail) = per_cpu(tasklet_vec, cpu).head;
		this_cpu_write(tasklet_vec.tail, per_cpu(tasklet_vec, cpu).tail);
		per_cpu(tasklet_vec, cpu).head = NULL;
		per_cpu(tasklet_vec, cpu).tail = &per_cpu(tasklet_vec, cpu).head;
	}
	raise_softirq_irqoff(TASKLET_SOFTIRQ);

	if (&per_cpu(tasklet_hi_vec, cpu).head != per_cpu(tasklet_hi_vec, cpu).tail) {
		*__this_cpu_read(tasklet_hi_vec.tail) = per_cpu(tasklet_hi_vec, cpu).head;
		__this_cpu_write(tasklet_hi_vec.tail, per_cpu(tasklet_hi_vec, cpu).tail);
		per_cpu(tasklet_hi_vec, cpu).head = NULL;
		per_cpu(tasklet_hi_vec, cpu).tail = &per_cpu(tasklet_hi_vec, cpu).head;
	}
	raise_softirq_irqoff(HI_SOFTIRQ);

	local_irq_enable();
}
#endif /* CONFIG_HOTPLUG_CPU */

static int __cpuinit cpu_callback(struct notifier_block *nfb,
				  unsigned long action,
				  void *hcpu)
{
	switch (action) {
#ifdef CONFIG_HOTPLUG_CPU
	case CPU_DEAD:
	case CPU_DEAD_FROZEN:
		takeover_tasklets((unsigned long)hcpu);
		break;
#endif /* CONFIG_HOTPLUG_CPU */
	}
	return NOTIFY_OK;
}

static struct notifier_block __cpuinitdata cpu_nfb = {
	.notifier_call = cpu_callback
};

static struct smp_hotplug_thread softirq_threads = {
	.store			= &ksoftirqd,
	.thread_should_run	= ksoftirqd_should_run,
	.thread_fn		= run_ksoftirqd,
	.thread_comm		= "ksoftirqd/%u",
};

static __init int spawn_ksoftirqd(void)
{
	register_cpu_notifier(&cpu_nfb);

	BUG_ON(smpboot_register_percpu_thread(&softirq_threads));

	return 0;
}
early_initcall(spawn_ksoftirqd);

/*
 * [ These __weak aliases are kept in a separate compilation unit, so that
 *   GCC does not inline them incorrectly. ]
 */

int __init __weak early_irq_init(void)
{
	return 0;
}

#ifdef CONFIG_GENERIC_HARDIRQS
int __init __weak arch_probe_nr_irqs(void)
{
	return NR_IRQS_LEGACY;
}

int __init __weak arch_early_irq_init(void)
{
	return 0;
}
#endif<|MERGE_RESOLUTION|>--- conflicted
+++ resolved
@@ -327,8 +327,6 @@
 		__do_softirq();
 	else
 		wakeup_softirqd();
-<<<<<<< HEAD
-=======
 }
 
 static inline void tick_irq_exit(void)
@@ -342,7 +340,6 @@
 			tick_nohz_irq_exit();
 	}
 #endif
->>>>>>> e4aa937e
 }
 
 /*
