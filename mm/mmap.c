--- conflicted
+++ resolved
@@ -257,13 +257,8 @@
 	unsigned long max, prev_end, subtree_gap;
 
 	/*
-<<<<<<< HEAD
-	 * Note:: in the rare case of a VM_GROWSDOWN above a VM_GROWSUP, we
-	 * allow two stack_guard_gaps between then here, and when choosing
-=======
 	 * Note: in the rare case of a VM_GROWSDOWN above a VM_GROWSUP, we
 	 * allow two stack_guard_gaps between them here, and when choosing
->>>>>>> 833babb3
 	 * an unmapped area; whereas when expanding we only require one.
 	 * That's a little inconsistent, but keeps the code here simpler.
 	 */
@@ -2186,11 +2181,7 @@
  * grow-up and grow-down cases.
  */
 static int acct_stack_growth(struct vm_area_struct *vma,
-<<<<<<< HEAD
-			    unsigned long size, unsigned long grow)
-=======
 			     unsigned long size, unsigned long grow)
->>>>>>> 833babb3
 {
 	struct mm_struct *mm = vma->vm_mm;
 	struct rlimit *rlim = current->signal->rlim;
@@ -2246,16 +2237,9 @@
 	if (!(vma->vm_flags & VM_GROWSUP))
 		return -EFAULT;
 
-<<<<<<< HEAD
-	/* Guard against wrapping around to address 0. */
-	address &= PAGE_MASK;
-	address += PAGE_SIZE;
-	if (!address)
-=======
 	/* Guard against exceeding limits of the address space. */
 	address &= PAGE_MASK;
 	if (address >= TASK_SIZE)
->>>>>>> 833babb3
 		return -ENOMEM;
 	address += PAGE_SIZE;
 
@@ -2358,13 +2342,8 @@
 	if (error)
 		return error;
 
-<<<<<<< HEAD
-	/* Enfore stack_guard_gap */
-	gap_addr = address -stack_guard_gap;
-=======
 	/* Enforce stack_guard_gap */
 	gap_addr = address - stack_guard_gap;
->>>>>>> 833babb3
 	if (gap_addr > address)
 		return -ENOMEM;
 	prev = vma->vm_prev;
@@ -2373,10 +2352,7 @@
 			return -ENOMEM;
 		/* Check that both stack segments have the same anon_vma? */
 	}
-<<<<<<< HEAD
-=======
-
->>>>>>> 833babb3
+
 	/* We must make sure the anon_vma is allocated. */
 	if (unlikely(anon_vma_prepare(vma)))
 		return -ENOMEM;
