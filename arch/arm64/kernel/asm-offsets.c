--- conflicted
+++ resolved
@@ -37,16 +37,6 @@
 {
   DEFINE(TSK_ACTIVE_MM,		offsetof(struct task_struct, active_mm));
   BLANK();
-<<<<<<< HEAD
-  DEFINE(TI_FLAGS,		offsetof(struct thread_info, flags));
-  DEFINE(TI_PREEMPT,		offsetof(struct thread_info, preempt_count));
-  DEFINE(TI_ADDR_LIMIT,		offsetof(struct thread_info, addr_limit));
-  DEFINE(TI_TASK,		offsetof(struct thread_info, task));
-  DEFINE(TI_CPU,		offsetof(struct thread_info, cpu));
-#ifdef CONFIG_ARM64_SW_TTBR0_PAN
-  DEFINE(TSK_TI_TTBR0,		offsetof(struct thread_info, ttbr0));
-#endif
-=======
   DEFINE(TSK_TI_FLAGS,		offsetof(struct task_struct, thread_info.flags));
   DEFINE(TSK_TI_PREEMPT,	offsetof(struct task_struct, thread_info.preempt_count));
   DEFINE(TSK_TI_ADDR_LIMIT,	offsetof(struct task_struct, thread_info.addr_limit));
@@ -54,7 +44,6 @@
   DEFINE(TSK_TI_TTBR0,		offsetof(struct task_struct, thread_info.ttbr0));
 #endif
   DEFINE(TSK_STACK,		offsetof(struct task_struct, stack));
->>>>>>> 3fd926a5
   BLANK();
   DEFINE(THREAD_CPU_CONTEXT,	offsetof(struct task_struct, thread.cpu_context));
   BLANK();
