--- conflicted
+++ resolved
@@ -141,7 +141,6 @@
 	"	.popsection\n"
 
 /*
-<<<<<<< HEAD
  * User access enabling/disabling.
  */
 #ifdef CONFIG_ARM64_SW_TTBR0_PAN
@@ -248,7 +247,9 @@
 static inline void uaccess_enable_not_uao(void)
 {
 	__uaccess_enable(ARM64_ALT_PAN_NOT_UAO);
-=======
+}
+
+/*
  * Sanitise a uaccess pointer such that it becomes NULL if above the
  * current addr_limit.
  */
@@ -266,7 +267,6 @@
 
 	csdb();
 	return safe_ptr;
->>>>>>> eedaf21f
 }
 
 /*
