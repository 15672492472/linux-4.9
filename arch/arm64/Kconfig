config ARM64
	def_bool y
	select ACPI_CCA_REQUIRED if ACPI
	select ACPI_GENERIC_GSI if ACPI
	select ACPI_REDUCED_HARDWARE_ONLY if ACPI
	select ACPI_MCFG if ACPI
	select ACPI_SPCR_TABLE if ACPI
	select ARCH_CLOCKSOURCE_DATA
	select ARCH_HAS_DEVMEM_IS_ALLOWED
	select ARCH_HAS_ACPI_TABLE_UPGRADE if ACPI
	select ARCH_HAS_ELF_RANDOMIZE
	select ARCH_HAS_GCOV_PROFILE_ALL
	select ARCH_HAS_GIGANTIC_PAGE
	select ARCH_HAS_KCOV
	select ARCH_HAS_SG_CHAIN
	select ARCH_HAS_TICK_BROADCAST if GENERIC_CLOCKEVENTS_BROADCAST
	select ARCH_USE_CMPXCHG_LOCKREF
	select ARCH_SUPPORTS_ATOMIC_RMW
	select ARCH_SUPPORTS_NUMA_BALANCING
	select ARCH_WANT_COMPAT_IPC_PARSE_VERSION
	select ARCH_WANT_FRAME_POINTERS
	select ARCH_HAS_UBSAN_SANITIZE_ALL
	select ARM_AMBA
	select ARM_ARCH_TIMER
	select ARM_GIC
	select AUDIT_ARCH_COMPAT_GENERIC
	select ARM_GIC_V2M if PCI
	select ARM_GIC_V3
	select ARM_GIC_V3_ITS if PCI
	select ARM_PSCI_FW
	select BUILDTIME_EXTABLE_SORT
	select CLONE_BACKWARDS
	select COMMON_CLK
	select CPU_PM if (SUSPEND || CPU_IDLE)
	select DCACHE_WORD_ACCESS
	select EDAC_SUPPORT
	select FRAME_POINTER
	select GENERIC_ALLOCATOR
	select GENERIC_CLOCKEVENTS
	select GENERIC_CLOCKEVENTS_BROADCAST
	select GENERIC_CPU_AUTOPROBE
	select GENERIC_EARLY_IOREMAP
	select GENERIC_IDLE_POLL_SETUP
	select GENERIC_IRQ_PROBE
	select GENERIC_IRQ_SHOW
	select GENERIC_IRQ_SHOW_LEVEL
	select GENERIC_PCI_IOMAP
	select GENERIC_SCHED_CLOCK
	select GENERIC_SMP_IDLE_THREAD
	select GENERIC_STRNCPY_FROM_USER
	select GENERIC_STRNLEN_USER
	select GENERIC_TIME_VSYSCALL
	select HANDLE_DOMAIN_IRQ
	select HARDIRQS_SW_RESEND
	select HAVE_ALIGNED_STRUCT_PAGE if SLUB
	select HAVE_ARCH_AUDITSYSCALL
	select HAVE_ARCH_BITREVERSE
	select HAVE_ARCH_HARDENED_USERCOPY
	select HAVE_ARCH_HUGE_VMAP
	select HAVE_ARCH_JUMP_LABEL
	select HAVE_ARCH_KASAN if SPARSEMEM_VMEMMAP && !(ARM64_16K_PAGES && ARM64_VA_BITS_48)
	select HAVE_ARCH_KGDB
	select HAVE_ARCH_MMAP_RND_BITS
	select HAVE_ARCH_MMAP_RND_COMPAT_BITS if COMPAT
	select HAVE_ARCH_SECCOMP_FILTER
	select HAVE_ARCH_TRACEHOOK
	select HAVE_ARCH_TRANSPARENT_HUGEPAGE
	select HAVE_ARM_SMCCC
	select HAVE_EBPF_JIT
	select HAVE_C_RECORDMCOUNT
	select HAVE_CC_STACKPROTECTOR
	select HAVE_CMPXCHG_DOUBLE
	select HAVE_CMPXCHG_LOCAL
	select HAVE_CONTEXT_TRACKING
	select HAVE_DEBUG_BUGVERBOSE
	select HAVE_DEBUG_KMEMLEAK
	select HAVE_DMA_API_DEBUG
	select HAVE_DMA_CONTIGUOUS
	select HAVE_DYNAMIC_FTRACE
	select HAVE_EFFICIENT_UNALIGNED_ACCESS
	select HAVE_FTRACE_MCOUNT_RECORD
	select HAVE_FUNCTION_TRACER
	select HAVE_FUNCTION_GRAPH_TRACER
	select HAVE_GCC_PLUGINS
	select HAVE_GENERIC_DMA_COHERENT
	select HAVE_HW_BREAKPOINT if PERF_EVENTS
	select HAVE_IRQ_TIME_ACCOUNTING
	select HAVE_MEMBLOCK
	select HAVE_MEMBLOCK_NODE_MAP if NUMA
	select HAVE_PATA_PLATFORM
	select HAVE_PERF_EVENTS
	select HAVE_PERF_REGS
	select HAVE_PERF_USER_STACK_DUMP
	select HAVE_REGS_AND_STACK_ACCESS_API
	select HAVE_RCU_TABLE_FREE
	select HAVE_SYSCALL_TRACEPOINTS
	select HAVE_KPROBES
	select HAVE_KRETPROBES if HAVE_KPROBES
	select IOMMU_DMA if IOMMU_SUPPORT
	select IRQ_DOMAIN
	select IRQ_FORCED_THREADING
	select MODULES_USE_ELF_RELA
	select NO_BOOTMEM
	select OF
	select OF_EARLY_FLATTREE
	select OF_RESERVED_MEM
	select PCI_ECAM if ACPI
	select POWER_RESET
	select POWER_SUPPLY
	select SPARSE_IRQ
	select SYSCTL_EXCEPTION_TRACE
	help
	  ARM 64-bit (AArch64) Linux support.

config 64BIT
	def_bool y

config ARCH_TEGRA_18x_SOC
	bool "Tegra 18x family SOC Kconfig placeholder"
	select ARCH_TEGRA_18x_SOC_PRIVATE
	select ARM_GIC_PM
	help
	  Kconfig placeholder for NVIDIA Tegra18x family of SoCs

config ARCH_TEGRA_19x_SOC
	select ARCH_TEGRA_19x_SOC_PRIVATE
	bool "Tegra 19x family SOC"
	help
	  Enable support for NVIDIA Tegra19x family of SoCs

config ARCH_PHYS_ADDR_T_64BIT
	def_bool y

config MMU
	def_bool y

config DEBUG_RODATA
	def_bool y

config ARM64_PAGE_SHIFT
	int
	default 16 if ARM64_64K_PAGES
	default 14 if ARM64_16K_PAGES
	default 12

config ARM64_CONT_SHIFT
	int
	default 5 if ARM64_64K_PAGES
	default 7 if ARM64_16K_PAGES
	default 4

config ARCH_MMAP_RND_BITS_MIN
       default 14 if ARM64_64K_PAGES
       default 16 if ARM64_16K_PAGES
       default 18

# max bits determined by the following formula:
#  VA_BITS - PAGE_SHIFT - 3
config ARCH_MMAP_RND_BITS_MAX
       default 19 if ARM64_VA_BITS=36
       default 24 if ARM64_VA_BITS=39
       default 27 if ARM64_VA_BITS=42
       default 30 if ARM64_VA_BITS=47
       default 29 if ARM64_VA_BITS=48 && ARM64_64K_PAGES
       default 31 if ARM64_VA_BITS=48 && ARM64_16K_PAGES
       default 33 if ARM64_VA_BITS=48
       default 14 if ARM64_64K_PAGES
       default 16 if ARM64_16K_PAGES
       default 18

config ARCH_MMAP_RND_COMPAT_BITS_MIN
       default 7 if ARM64_64K_PAGES
       default 9 if ARM64_16K_PAGES
       default 11

config ARCH_MMAP_RND_COMPAT_BITS_MAX
       default 16

config NO_IOPORT_MAP
	def_bool y if !PCI

config STACKTRACE_SUPPORT
	def_bool y

config ILLEGAL_POINTER_VALUE
	hex
	default 0xdead000000000000

config LOCKDEP_SUPPORT
	def_bool y

config TRACE_IRQFLAGS_SUPPORT
	def_bool y

config FIQ_GLUE
	bool

config RWSEM_XCHGADD_ALGORITHM
	def_bool y

config GENERIC_BUG
	def_bool y
	depends on BUG

config GENERIC_BUG_RELATIVE_POINTERS
	def_bool y
	depends on GENERIC_BUG

config GENERIC_HWEIGHT
	def_bool y

config GENERIC_CSUM
        def_bool y

config GENERIC_CALIBRATE_DELAY
	def_bool y

config ZONE_DMA
	def_bool y

config HAVE_GENERIC_RCU_GUP
	def_bool y

config ARCH_DMA_ADDR_T_64BIT
	def_bool y

config NEED_DMA_MAP_STATE
	def_bool y

config NEED_SG_DMA_LENGTH
	def_bool y

config SMP
	def_bool y

config SWIOTLB
	def_bool y
	depends on !ARCH_TEGRA

config IOMMU_HELPER
	def_bool SWIOTLB

config KERNEL_MODE_NEON
	def_bool y

config FIX_EARLYCON_MEM
	def_bool y

config PGTABLE_LEVELS
	int
	default 2 if ARM64_16K_PAGES && ARM64_VA_BITS_36
	default 2 if ARM64_64K_PAGES && ARM64_VA_BITS_42
	default 3 if ARM64_64K_PAGES && ARM64_VA_BITS_48
	default 3 if ARM64_4K_PAGES && ARM64_VA_BITS_39
	default 3 if ARM64_16K_PAGES && ARM64_VA_BITS_47
	default 4 if !ARM64_64K_PAGES && ARM64_VA_BITS_48

source "init/Kconfig"

source "kernel/Kconfig.freezer"

source "arch/arm64/Kconfig.platforms"

menu "Bus support"

config PCI
	bool "PCI support"
	help
	  This feature enables support for PCI bus system. If you say Y
	  here, the kernel will include drivers and infrastructure code
	  to support PCI bus devices.

config PCI_DOMAINS
	def_bool PCI

config PCI_DOMAINS_GENERIC
	def_bool PCI

config PCI_SYSCALL
	def_bool PCI

source "drivers/pci/Kconfig"

endmenu

menu "Kernel Features"

menu "ARM errata workarounds via the alternatives framework"

config ARM64_ERRATUM_826319
	bool "Cortex-A53: 826319: System might deadlock if a write cannot complete until read data is accepted"
	default y
	help
	  This option adds an alternative code sequence to work around ARM
	  erratum 826319 on Cortex-A53 parts up to r0p2 with an AMBA 4 ACE or
	  AXI master interface and an L2 cache.

	  If a Cortex-A53 uses an AMBA AXI4 ACE interface to other processors
	  and is unable to accept a certain write via this interface, it will
	  not progress on read data presented on the read data channel and the
	  system can deadlock.

	  The workaround promotes data cache clean instructions to
	  data cache clean-and-invalidate.
	  Please note that this does not necessarily enable the workaround,
	  as it depends on the alternative framework, which will only patch
	  the kernel if an affected CPU is detected.

	  If unsure, say Y.

config ARM64_ERRATUM_827319
	bool "Cortex-A53: 827319: Data cache clean instructions might cause overlapping transactions to the interconnect"
	default y
	help
	  This option adds an alternative code sequence to work around ARM
	  erratum 827319 on Cortex-A53 parts up to r0p2 with an AMBA 5 CHI
	  master interface and an L2 cache.

	  Under certain conditions this erratum can cause a clean line eviction
	  to occur at the same time as another transaction to the same address
	  on the AMBA 5 CHI interface, which can cause data corruption if the
	  interconnect reorders the two transactions.

	  The workaround promotes data cache clean instructions to
	  data cache clean-and-invalidate.
	  Please note that this does not necessarily enable the workaround,
	  as it depends on the alternative framework, which will only patch
	  the kernel if an affected CPU is detected.

	  If unsure, say Y.

config ARM64_ERRATUM_824069
	bool "Cortex-A53: 824069: Cache line might not be marked as clean after a CleanShared snoop"
	default y
	help
	  This option adds an alternative code sequence to work around ARM
	  erratum 824069 on Cortex-A53 parts up to r0p2 when it is connected
	  to a coherent interconnect.

	  If a Cortex-A53 processor is executing a store or prefetch for
	  write instruction at the same time as a processor in another
	  cluster is executing a cache maintenance operation to the same
	  address, then this erratum might cause a clean cache line to be
	  incorrectly marked as dirty.

	  The workaround promotes data cache clean instructions to
	  data cache clean-and-invalidate.
	  Please note that this option does not necessarily enable the
	  workaround, as it depends on the alternative framework, which will
	  only patch the kernel if an affected CPU is detected.

	  If unsure, say Y.

config ARM64_ERRATUM_819472
	bool "Cortex-A53: 819472: Store exclusive instructions might cause data corruption"
	default y
	help
	  This option adds an alternative code sequence to work around ARM
	  erratum 819472 on Cortex-A53 parts up to r0p1 with an L2 cache
	  present when it is connected to a coherent interconnect.

	  If the processor is executing a load and store exclusive sequence at
	  the same time as a processor in another cluster is executing a cache
	  maintenance operation to the same address, then this erratum might
	  cause data corruption.

	  The workaround promotes data cache clean instructions to
	  data cache clean-and-invalidate.
	  Please note that this does not necessarily enable the workaround,
	  as it depends on the alternative framework, which will only patch
	  the kernel if an affected CPU is detected.

	  If unsure, say Y.

config ARM64_ERRATUM_832075
	bool "Cortex-A57: 832075: possible deadlock on mixing exclusive memory accesses with device loads"
	default y
	help
	  This option adds an alternative code sequence to work around ARM
	  erratum 832075 on Cortex-A57 parts up to r1p2.

	  Affected Cortex-A57 parts might deadlock when exclusive load/store
	  instructions to Write-Back memory are mixed with Device loads.

	  The workaround is to promote device loads to use Load-Acquire
	  semantics.
	  Please note that this does not necessarily enable the workaround,
	  as it depends on the alternative framework, which will only patch
	  the kernel if an affected CPU is detected.

	  If unsure, say Y.

config ARM64_ERRATUM_834220
	bool "Cortex-A57: 834220: Stage 2 translation fault might be incorrectly reported in presence of a Stage 1 fault"
	depends on KVM
	default y
	help
	  This option adds an alternative code sequence to work around ARM
	  erratum 834220 on Cortex-A57 parts up to r1p2.

	  Affected Cortex-A57 parts might report a Stage 2 translation
	  fault as the result of a Stage 1 fault for load crossing a
	  page boundary when there is a permission or device memory
	  alignment fault at Stage 1 and a translation fault at Stage 2.

	  The workaround is to verify that the Stage 1 translation
	  doesn't generate a fault before handling the Stage 2 fault.
	  Please note that this does not necessarily enable the workaround,
	  as it depends on the alternative framework, which will only patch
	  the kernel if an affected CPU is detected.

	  If unsure, say Y.

config ARM64_ERRATUM_845719
	bool "Cortex-A53: 845719: a load might read incorrect data"
	depends on COMPAT
	default y
	help
	  This option adds an alternative code sequence to work around ARM
	  erratum 845719 on Cortex-A53 parts up to r0p4.

	  When running a compat (AArch32) userspace on an affected Cortex-A53
	  part, a load at EL0 from a virtual address that matches the bottom 32
	  bits of the virtual address used by a recent load at (AArch64) EL1
	  might return incorrect data.

	  The workaround is to write the contextidr_el1 register on exception
	  return to a 32-bit task.
	  Please note that this does not necessarily enable the workaround,
	  as it depends on the alternative framework, which will only patch
	  the kernel if an affected CPU is detected.

	  If unsure, say Y.

config ARM64_ERRATUM_843419
	bool "Cortex-A53: 843419: A load or store might access an incorrect address"
	default y
	select ARM64_MODULE_CMODEL_LARGE if MODULES
	help
	  This option links the kernel with '--fix-cortex-a53-843419' and
	  builds modules using the large memory model in order to avoid the use
	  of the ADRP instruction, which can cause a subsequent memory access
	  to use an incorrect address on Cortex-A53 parts up to r0p4.

	  If unsure, say Y.

config CAVIUM_ERRATUM_22375
	bool "Cavium erratum 22375, 24313"
	default y
	help
	  Enable workaround for erratum 22375, 24313.

	  This implements two gicv3-its errata workarounds for ThunderX. Both
	  with small impact affecting only ITS table allocation.

	    erratum 22375: only alloc 8MB table size
	    erratum 24313: ignore memory access type

	  The fixes are in ITS initialization and basically ignore memory access
	  type and table size provided by the TYPER and BASER registers.

	  If unsure, say Y.

config CAVIUM_ERRATUM_23144
	bool "Cavium erratum 23144: ITS SYNC hang on dual socket system"
	depends on NUMA
	default y
	help
	  ITS SYNC command hang for cross node io and collections/cpu mapping.

	  If unsure, say Y.

config CAVIUM_ERRATUM_23154
	bool "Cavium erratum 23154: Access to ICC_IAR1_EL1 is not sync'ed"
	default y
	help
	  The gicv3 of ThunderX requires a modified version for
	  reading the IAR status to ensure data synchronization
	  (access to icc_iar1_el1 is not sync'ed before and after).

	  If unsure, say Y.

config CAVIUM_ERRATUM_27456
	bool "Cavium erratum 27456: Broadcast TLBI instructions may cause icache corruption"
	default y
	help
	  On ThunderX T88 pass 1.x through 2.1 parts, broadcast TLBI
	  instructions may cause the icache to become corrupted if it
	  contains data for a non-current ASID.  The fix is to
	  invalidate the icache when changing the mm context.

	  If unsure, say Y.

config QCOM_QDF2400_ERRATUM_0065
	bool "QDF2400 E0065: Incorrect GITS_TYPER.ITT_Entry_size"
	default y
	help
	  On Qualcomm Datacenter Technologies QDF2400 SoC, ITS hardware reports
	  ITE size incorrectly. The GITS_TYPER.ITT_Entry_size field should have
	  been indicated as 16Bytes (0xf), not 8Bytes (0x7).

	  If unsure, say Y.

endmenu


choice
	prompt "Page size"
	default ARM64_4K_PAGES
	help
	  Page size (translation granule) configuration.

config ARM64_4K_PAGES
	bool "4KB"
	help
	  This feature enables 4KB pages support.

config ARM64_16K_PAGES
	bool "16KB"
	help
	  The system will use 16KB pages support. AArch32 emulation
	  requires applications compiled with 16K (or a multiple of 16K)
	  aligned segments.

config ARM64_64K_PAGES
	bool "64KB"
	help
	  This feature enables 64KB pages support (4KB by default)
	  allowing only two levels of page tables and faster TLB
	  look-up. AArch32 emulation requires applications compiled
	  with 64K aligned segments.

endchoice

choice
	prompt "Virtual address space size"
	default ARM64_VA_BITS_39 if ARM64_4K_PAGES
	default ARM64_VA_BITS_47 if ARM64_16K_PAGES
	default ARM64_VA_BITS_42 if ARM64_64K_PAGES
	help
	  Allows choosing one of multiple possible virtual address
	  space sizes. The level of translation table is determined by
	  a combination of page size and virtual address space size.

config ARM64_VA_BITS_36
	bool "36-bit" if EXPERT
	depends on ARM64_16K_PAGES

config ARM64_VA_BITS_39
	bool "39-bit"
	depends on ARM64_4K_PAGES

config ARM64_VA_BITS_42
	bool "42-bit"
	depends on ARM64_64K_PAGES

config ARM64_VA_BITS_47
	bool "47-bit"
	depends on ARM64_16K_PAGES

config ARM64_VA_BITS_48
	bool "48-bit"

endchoice

config ARM64_VA_BITS
	int
	default 36 if ARM64_VA_BITS_36
	default 39 if ARM64_VA_BITS_39
	default 42 if ARM64_VA_BITS_42
	default 47 if ARM64_VA_BITS_47
	default 48 if ARM64_VA_BITS_48

config CPU_BIG_ENDIAN
       bool "Build big-endian kernel"
       help
         Say Y if you plan on running a kernel in big-endian mode.

config SCHED_MC
	bool "Multi-core scheduler support"
	help
	  Multi-core scheduler support improves the CPU scheduler's decision
	  making when dealing with multi-core CPU chips at a cost of slightly
	  increased overhead in some places. If unsure say N here.

config SCHED_SMT
	bool "SMT scheduler support"
	help
	  Improves the CPU scheduler's decision making when dealing with
	  MultiThreading at a cost of slightly increased overhead in some
	  places. If unsure say N here.

config NR_CPUS
	int "Maximum number of CPUs (2-4096)"
	range 2 4096
	# These have to remain sorted largest to smallest
	default "64"

config HOTPLUG_CPU
	bool "Support for hot-pluggable CPUs"
	select GENERIC_IRQ_MIGRATION
	help
	  Say Y here to experiment with turning CPUs off and on.  CPUs
	  can be controlled through /sys/devices/system/cpu.

config ARCH_ENABLE_MEMORY_HOTPLUG
    depends on !NUMA
	def_bool y

config ARCH_ENABLE_MEMORY_HOTREMOVE
	def_bool y

# Common NUMA Features
config NUMA
	bool "Numa Memory Allocation and Scheduler Support"
	select ACPI_NUMA if ACPI
	select OF_NUMA
	help
	  Enable NUMA (Non Uniform Memory Access) support.

	  The kernel will try to allocate memory used by a CPU on the
	  local memory of the CPU and add some more
	  NUMA awareness to the kernel.

config NODES_SHIFT
	int "Maximum NUMA Nodes (as a power of 2)"
	range 1 10
	default "2"
	depends on NEED_MULTIPLE_NODES
	help
	  Specify the maximum number of NUMA Nodes available on the target
	  system.  Increases memory reserved to accommodate various tables.

config USE_PERCPU_NUMA_NODE_ID
	def_bool y
	depends on NUMA

config HAVE_SETUP_PER_CPU_AREA
	def_bool y
	depends on NUMA

config NEED_PER_CPU_EMBED_FIRST_CHUNK
	def_bool y
	depends on NUMA

source kernel/Kconfig.preempt
source kernel/Kconfig.hz

config ARCH_SUPPORTS_DEBUG_PAGEALLOC
	def_bool y

config ARCH_HAS_HOLES_MEMORYMODEL
	def_bool y if SPARSEMEM

config ARCH_SPARSEMEM_ENABLE
	def_bool y
	select SPARSEMEM_VMEMMAP_ENABLE

config ARCH_SPARSEMEM_DEFAULT
	def_bool ARCH_SPARSEMEM_ENABLE

config ARCH_SELECT_MEMORY_MODEL
	def_bool ARCH_SPARSEMEM_ENABLE

config HAVE_ARCH_PFN_VALID
	def_bool ARCH_HAS_HOLES_MEMORYMODEL || !SPARSEMEM

config HW_PERF_EVENTS
	def_bool y
	depends on ARM_PMU

config SYS_SUPPORTS_HUGETLBFS
	def_bool y

config ARCH_WANT_HUGE_PMD_SHARE
	def_bool y if ARM64_4K_PAGES || (ARM64_16K_PAGES && !ARM64_VA_BITS_36)

config ARCH_HAS_CACHE_LINE_SIZE
	def_bool y

source "mm/Kconfig"

config ARCH_MEMORY_PROBE
	def_bool y
	depends on MEMORY_HOTPLUG

config SECCOMP
	bool "Enable seccomp to safely compute untrusted bytecode"
	---help---
	  This kernel feature is useful for number crunching applications
	  that may need to compute untrusted bytecode during their
	  execution. By using pipes or other transports made available to
	  the process as file descriptors supporting the read/write
	  syscalls, it's possible to isolate those applications in
	  their own address space using seccomp. Once seccomp is
	  enabled via prctl(PR_SET_SECCOMP), it cannot be disabled
	  and the task is only allowed to execute a few safe syscalls
	  defined by each seccomp mode.

config PARAVIRT
	bool "Enable paravirtualization code"
	help
	  This changes the kernel so it can modify itself when it is run
	  under a hypervisor, potentially improving performance significantly
	  over full virtualization.

config PARAVIRT_TIME_ACCOUNTING
	bool "Paravirtual steal time accounting"
	select PARAVIRT
	default n
	help
	  Select this option to enable fine granularity task steal time
	  accounting. Time spent executing other tasks in parallel with
	  the current vCPU is discounted from the vCPU power. To account for
	  that, there can be a small performance impact.

	  If in doubt, say N here.

config KEXEC
	depends on PM_SLEEP_SMP
	select KEXEC_CORE
	bool "kexec system call"
	---help---
	  kexec is a system call that implements the ability to shutdown your
	  current kernel, and to start another kernel.  It is like a reboot
	  but it is independent of the system firmware.   And like a reboot
	  you can start any kernel with it, not just Linux.

config XEN_DOM0
	def_bool y
	depends on XEN

config XEN
	bool "Xen guest support on ARM64"
	depends on ARM64 && OF
	select SWIOTLB_XEN
	select PARAVIRT
	help
	  Say Y if you want to run Linux in a Virtual Machine on Xen on ARM64.

config FORCE_MAX_ZONEORDER
	int
	default "14" if (ARM64_64K_PAGES && TRANSPARENT_HUGEPAGE)
	default "12" if (ARM64_16K_PAGES && TRANSPARENT_HUGEPAGE)
	default "11"
	help
	  The kernel memory allocator divides physically contiguous memory
	  blocks into "zones", where each zone is a power of two number of
	  pages.  This option selects the largest power of two that the kernel
	  keeps in the memory allocator.  If you need to allocate very large
	  blocks of physically contiguous memory, then you may need to
	  increase this value.

	  This config option is actually maximum order plus one. For example,
	  a value of 11 means that the largest free memory block is 2^10 pages.

	  We make sure that we can allocate upto a HugePage size for each configuration.
	  Hence we have :
		MAX_ORDER = (PMD_SHIFT - PAGE_SHIFT) + 1 => PAGE_SHIFT - 2

	  However for 4K, we choose a higher default value, 11 as opposed to 10, giving us
	  4M allocations matching the default size used by generic code.

<<<<<<< HEAD
config HARDEN_BRANCH_PREDICTOR
	bool "Harden the branch predictor against aliasing attacks" if EXPERT
	default y
	help
	  Speculation attacks against some high-performance processors rely on
	  being able to manipulate the branch predictor for a victim context by
	  executing aliasing branches in the attacker context.  Such attacks
	  can be partially mitigated against by clearing internal branch
	  predictor state and limiting the prediction logic in some situations.

	  This config option will take CPU-specific actions to harden the
	  branch predictor against aliasing attacks and may rely on specific
	  control bits being set by the system firmware.
=======
config UNMAP_KERNEL_AT_EL0
	bool "Unmap kernel when running in userspace (aka \"KAISER\")" if EXPERT
	default y
	help
	  Speculation attacks against some high-performance processors can
	  be used to bypass MMU permission checks and leak kernel data to
	  userspace. This can be defended against by unmapping the kernel
	  when running in userspace, mapping it back in on exception entry
	  via a trampoline page in the vector table.
>>>>>>> a9fd3188

	  If unsure, say Y.

menuconfig ARMV8_DEPRECATED
	bool "Emulate deprecated/obsolete ARMv8 instructions"
	depends on COMPAT
	help
	  Legacy software support may require certain instructions
	  that have been deprecated or obsoleted in the architecture.

	  Enable this config to enable selective emulation of these
	  features.

	  If unsure, say Y

if ARMV8_DEPRECATED

config SWP_EMULATION
	bool "Emulate SWP/SWPB instructions"
	help
	  ARMv8 obsoletes the use of A32 SWP/SWPB instructions such that
	  they are always undefined. Say Y here to enable software
	  emulation of these instructions for userspace using LDXR/STXR.

	  In some older versions of glibc [<=2.8] SWP is used during futex
	  trylock() operations with the assumption that the code will not
	  be preempted. This invalid assumption may be more likely to fail
	  with SWP emulation enabled, leading to deadlock of the user
	  application.

	  NOTE: when accessing uncached shared regions, LDXR/STXR rely
	  on an external transaction monitoring block called a global
	  monitor to maintain update atomicity. If your system does not
	  implement a global monitor, this option can cause programs that
	  perform SWP operations to uncached memory to deadlock.

	  If unsure, say Y

config CP15_BARRIER_EMULATION
	bool "Emulate CP15 Barrier instructions"
	help
	  The CP15 barrier instructions - CP15ISB, CP15DSB, and
	  CP15DMB - are deprecated in ARMv8 (and ARMv7). It is
	  strongly recommended to use the ISB, DSB, and DMB
	  instructions instead.

	  Say Y here to enable software emulation of these
	  instructions for AArch32 userspace code. When this option is
	  enabled, CP15 barrier usage is traced which can help
	  identify software that needs updating.

	  If unsure, say Y

config SETEND_EMULATION
	bool "Emulate SETEND instruction"
	help
	  The SETEND instruction alters the data-endianness of the
	  AArch32 EL0, and is deprecated in ARMv8.

	  Say Y here to enable software emulation of the instruction
	  for AArch32 userspace code.

	  Note: All the cpus on the system must have mixed endian support at EL0
	  for this feature to be enabled. If a new CPU - which doesn't support mixed
	  endian - is hotplugged in after this feature has been enabled, there could
	  be unexpected results in the applications.

	  If unsure, say Y
endif

config ARM64_SW_TTBR0_PAN
	bool "Emulate Privileged Access Never using TTBR0_EL1 switching"
	help
	  Enabling this option prevents the kernel from accessing
	  user-space memory directly by pointing TTBR0_EL1 to a reserved
	  zeroed area and reserved ASID. The user access routines
	  restore the valid TTBR0_EL1 temporarily.

menu "ARMv8.1 architectural features"

config ARM64_HW_AFDBM
	bool "Support for hardware updates of the Access and Dirty page flags"
	default y
	help
	  The ARMv8.1 architecture extensions introduce support for
	  hardware updates of the access and dirty information in page
	  table entries. When enabled in TCR_EL1 (HA and HD bits) on
	  capable processors, accesses to pages with PTE_AF cleared will
	  set this bit instead of raising an access flag fault.
	  Similarly, writes to read-only pages with the DBM bit set will
	  clear the read-only bit (AP[2]) instead of raising a
	  permission fault.

	  Kernels built with this configuration option enabled continue
	  to work on pre-ARMv8.1 hardware and the performance impact is
	  minimal. If unsure, say Y.

config ARM64_PAN
	bool "Enable support for Privileged Access Never (PAN)"
	default y
	help
	 Privileged Access Never (PAN; part of the ARMv8.1 Extensions)
	 prevents the kernel or hypervisor from accessing user-space (EL0)
	 memory directly.

	 Choosing this option will cause any unprotected (not using
	 copy_to_user et al) memory access to fail with a permission fault.

	 The feature is detected at runtime, and will remain as a 'nop'
	 instruction if the cpu does not implement the feature.

config ARM64_LSE_ATOMICS
	bool "Atomic instructions"
	help
	  As part of the Large System Extensions, ARMv8.1 introduces new
	  atomic instructions that are designed specifically to scale in
	  very large systems.

	  Say Y here to make use of these instructions for the in-kernel
	  atomic routines. This incurs a small overhead on CPUs that do
	  not support these instructions and requires the kernel to be
	  built with binutils >= 2.25.

config ARM64_VHE
	bool "Enable support for Virtualization Host Extensions (VHE)"
	default y
	help
	  Virtualization Host Extensions (VHE) allow the kernel to run
	  directly at EL2 (instead of EL1) on processors that support
	  it. This leads to better performance for KVM, as they reduce
	  the cost of the world switch.

	  Selecting this option allows the VHE feature to be detected
	  at runtime, and does not affect processors that do not
	  implement this feature.

endmenu

menu "ARMv8.2 architectural features"

config ARM64_UAO
	bool "Enable support for User Access Override (UAO)"
	default y
	help
	  User Access Override (UAO; part of the ARMv8.2 Extensions)
	  causes the 'unprivileged' variant of the load/store instructions to
	  be overriden to be privileged.

	  This option changes get_user() and friends to use the 'unprivileged'
	  variant of the load/store instructions. This ensures that user-space
	  really did have access to the supplied memory. When addr_limit is
	  set to kernel memory the UAO bit will be set, allowing privileged
	  access to kernel memory.

	  Choosing this option will cause copy_to_user() et al to use user-space
	  memory permissions.

	  The feature is detected at runtime, the kernel will use the
	  regular load/store instructions if the cpu does not implement the
	  feature.

endmenu

config ARM64_MODULE_CMODEL_LARGE
	bool

config ARM64_MODULE_PLTS
	bool
	select ARM64_MODULE_CMODEL_LARGE
	select HAVE_MOD_ARCH_SPECIFIC

config RELOCATABLE
	bool
	help
	  This builds the kernel as a Position Independent Executable (PIE),
	  which retains all relocation metadata required to relocate the
	  kernel binary at runtime to a different virtual address than the
	  address it was linked at.
	  Since AArch64 uses the RELA relocation format, this requires a
	  relocation pass at runtime even if the kernel is loaded at the
	  same address it was linked at.

config RANDOMIZE_BASE
	bool "Randomize the address of the kernel image"
	select ARM64_MODULE_PLTS if MODULES
	select RELOCATABLE
	help
	  Randomizes the virtual address at which the kernel image is
	  loaded, as a security feature that deters exploit attempts
	  relying on knowledge of the location of kernel internals.

	  It is the bootloader's job to provide entropy, by passing a
	  random u64 value in /chosen/kaslr-seed at kernel entry.

	  When booting via the UEFI stub, it will invoke the firmware's
	  EFI_RNG_PROTOCOL implementation (if available) to supply entropy
	  to the kernel proper. In addition, it will randomise the physical
	  location of the kernel Image as well.

	  If unsure, say N.

config RANDOMIZE_MODULE_REGION_FULL
	bool "Randomize the module region independently from the core kernel"
	depends on RANDOMIZE_BASE && !DYNAMIC_FTRACE
	default y
	help
	  Randomizes the location of the module region without considering the
	  location of the core kernel. This way, it is impossible for modules
	  to leak information about the location of core kernel data structures
	  but it does imply that function calls between modules and the core
	  kernel will need to be resolved via veneers in the module PLT.

	  When this option is not set, the module region will be randomized over
	  a limited range that contains the [_stext, _etext] interval of the
	  core kernel, so branch relocations are always in range.

endmenu

menu "Boot options"

config ARM64_ACPI_PARKING_PROTOCOL
	bool "Enable support for the ARM64 ACPI parking protocol"
	depends on ACPI
	help
	  Enable support for the ARM64 ACPI parking protocol. If disabled
	  the kernel will not allow booting through the ARM64 ACPI parking
	  protocol even if the corresponding data is present in the ACPI
	  MADT table.

config CMDLINE
	string "Default kernel command string"
	default ""
	help
	  Provide a set of default command-line options at build time by
	  entering them here. As a minimum, you should specify the the
	  root device (e.g. root=/dev/nfs).

choice
	prompt "Kernel command line type" if CMDLINE != ""
	default CMDLINE_FROM_BOOTLOADER

config CMDLINE_FROM_BOOTLOADER
	bool "Use bootloader kernel arguments if available"
	help
	  Uses the command-line options passed by the boot loader. If
	  the boot loader doesn't provide any, the default kernel command
	  string provided in CMDLINE will be used.

config CMDLINE_EXTEND
	bool "Extend bootloader kernel arguments"
	help
	  The command-line arguments provided by the boot loader will be
	  appended to the default kernel command string.

config CMDLINE_FORCE
	bool "Always use the default kernel command string"
	help
	  Always use the default kernel command string, even if the boot
	  loader passes other arguments to the kernel.
	  This is useful if you cannot or don't want to change the
	  command-line options your boot loader passes to the kernel.
endchoice

config EFI_STUB
	bool

config EFI
	bool "UEFI runtime support"
	depends on OF && !CPU_BIG_ENDIAN
	select LIBFDT
	select UCS2_STRING
	select EFI_PARAMS_FROM_FDT
	select EFI_RUNTIME_WRAPPERS
	select EFI_STUB
	select EFI_ARMSTUB
	default y
	help
	  This option provides support for runtime services provided
	  by UEFI firmware (such as non-volatile variables, realtime
          clock, and platform reset). A UEFI stub is also provided to
	  allow the kernel to be booted as an EFI application. This
	  is only useful on systems that have UEFI firmware.

config DMI
	bool "Enable support for SMBIOS (DMI) tables"
	depends on EFI
	default y
	help
	  This enables SMBIOS/DMI feature for systems.

	  This option is only useful on systems that have UEFI firmware.
	  However, even with this option, the resultant kernel should
	  continue to boot on existing non-UEFI platforms.

config BUILD_ARM64_APPENDED_DTB_IMAGE
	bool "Build a concatenated Image.gz/dtb by default"
	depends on OF
	help
	  Enabling this option will cause a concatenated Image.gz and list of
	  DTBs to be built by default (instead of a standalone Image.gz.)
	  The image will built in arch/arm64/boot/Image.gz-dtb

choice
	prompt "Appended DTB Kernel Image name"
	depends on BUILD_ARM64_APPENDED_DTB_IMAGE
	help
	  Enabling this option will cause a specific kernel image Image or
	  Image.gz to be used for final image creation.
	  The image will built in arch/arm64/boot/IMAGE-NAME-dtb

	config IMG_GZ_DTB
		bool "Image.gz-dtb"
	config IMG_DTB
		bool "Image-dtb"
endchoice

config BUILD_ARM64_APPENDED_KERNEL_IMAGE_NAME
	string
	depends on BUILD_ARM64_APPENDED_DTB_IMAGE
	default "Image.gz-dtb" if IMG_GZ_DTB
	default "Image-dtb" if IMG_DTB

config BUILD_ARM64_APPENDED_DTB_IMAGE_NAMES
	string "Default dtb names"
	depends on BUILD_ARM64_APPENDED_DTB_IMAGE
	help
	  Space separated list of names of dtbs to append when
	  building a concatenated Image.gz-dtb.

endmenu

menu "Userspace binary formats"

source "fs/Kconfig.binfmt"

config COMPAT
	bool "Kernel support for 32-bit EL0"
	depends on ARM64_4K_PAGES || EXPERT
	select COMPAT_BINFMT_ELF
	select HAVE_UID16
	select OLD_SIGSUSPEND3
	select COMPAT_OLD_SIGACTION
	help
	  This option enables support for a 32-bit EL0 running under a 64-bit
	  kernel at EL1. AArch32-specific components such as system calls,
	  the user helper functions, VFP support and the ptrace interface are
	  handled appropriately by the kernel.

	  If you use a page size other than 4KB (i.e, 16KB or 64KB), please be aware
	  that you will only be able to execute AArch32 binaries that were compiled
	  with page size aligned segments.

	  If you want to execute 32-bit userspace applications, say Y.

config SYSVIPC_COMPAT
	def_bool y
	depends on COMPAT && SYSVIPC

endmenu

menu "Power management options"

source "kernel/power/Kconfig"

config ARCH_HIBERNATION_POSSIBLE
	def_bool y
	depends on CPU_PM

config ARCH_HIBERNATION_HEADER
	def_bool y
	depends on HIBERNATION

config ARCH_SUSPEND_POSSIBLE
	def_bool y

endmenu

config SERROR_HANDLER
	bool "Platform specific SError handler support"
	help
	  This option configures the arm64 kernel to call a platform specific
	  SError (system error) handler.

menu "CPU Power Management"

source "drivers/cpuidle/Kconfig"

source "drivers/cpufreq/Kconfig"

endmenu

source "net/Kconfig"

source "drivers/Kconfig"

source "drivers/firmware/Kconfig"

source "drivers/acpi/Kconfig"

source "fs/Kconfig"

source "arch/arm64/kvm/Kconfig"

source "arch/arm64/Kconfig.debug"

source "security/Kconfig"

source "crypto/Kconfig"
if CRYPTO
source "arch/arm64/crypto/Kconfig"
endif

source "lib/Kconfig"

source "drivers/firmware/tegra/Kconfig"<|MERGE_RESOLUTION|>--- conflicted
+++ resolved
@@ -761,7 +761,6 @@
 	  However for 4K, we choose a higher default value, 11 as opposed to 10, giving us
 	  4M allocations matching the default size used by generic code.
 
-<<<<<<< HEAD
 config HARDEN_BRANCH_PREDICTOR
 	bool "Harden the branch predictor against aliasing attacks" if EXPERT
 	default y
@@ -775,7 +774,9 @@
 	  This config option will take CPU-specific actions to harden the
 	  branch predictor against aliasing attacks and may rely on specific
 	  control bits being set by the system firmware.
-=======
+
+	  If unsure, say Y.
+
 config UNMAP_KERNEL_AT_EL0
 	bool "Unmap kernel when running in userspace (aka \"KAISER\")" if EXPERT
 	default y
@@ -785,7 +786,6 @@
 	  userspace. This can be defended against by unmapping the kernel
 	  when running in userspace, mapping it back in on exception entry
 	  via a trampoline page in the vector table.
->>>>>>> a9fd3188
 
 	  If unsure, say Y.
 
