--- conflicted
+++ resolved
@@ -1276,8 +1276,6 @@
 	pmd_clear(pmd);
 	return 1;
 }
-<<<<<<< HEAD
-=======
 
 int pud_free_pmd_page(pud_t *pud)
 {
@@ -1287,5 +1285,4 @@
 int pmd_free_pte_page(pmd_t *pmd)
 {
 	return pmd_none(*pmd);
-}
->>>>>>> f52f40e9
+}