--- conflicted
+++ resolved
@@ -2229,17 +2229,10 @@
 		return 1;
 	}
 
-<<<<<<< HEAD
-	if (segment_count > (le32_to_cpu(raw_super->block_count) >> 9)) {
-		f2fs_msg(sb, KERN_INFO,
-			"Wrong segment_count / block_count (%u > %u)",
-			segment_count, le32_to_cpu(raw_super->block_count));
-=======
 	if (segment_count > (le64_to_cpu(raw_super->block_count) >> 9)) {
 		f2fs_msg(sb, KERN_INFO,
 			"Wrong segment_count / block_count (%u > %llu)",
 			segment_count, le64_to_cpu(raw_super->block_count));
->>>>>>> 18085f95
 		return 1;
 	}
 
