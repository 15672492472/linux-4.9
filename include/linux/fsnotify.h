--- conflicted
+++ resolved
@@ -224,13 +224,8 @@
 	if (path->dentry->d_op && path->dentry->d_op->d_canonical_path) {
 		path->dentry->d_op->d_canonical_path(path, &lower_path);
 		fsnotify_parent(&lower_path, NULL, mask);
-<<<<<<< HEAD
 		fsnotify(lower_path.dentry->d_inode, mask, &lower_path,
 						FSNOTIFY_EVENT_PATH, NULL, 0);
-
-=======
-		fsnotify(lower_path.dentry->d_inode, mask, &lower_path, FSNOTIFY_EVENT_PATH, NULL, 0);
->>>>>>> 3fd926a5
 		path_put(&lower_path);
 	}
 	fsnotify_parent(path, NULL, mask);
